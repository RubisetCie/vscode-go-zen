# Go for Visual Studio Code

<<<<<<< HEAD
The [VS Code Go extension] provides rich language support for the [Go programming language](https://golang.org/).
=======
[![Slack](https://img.shields.io/badge/slack-gophers-green.svg?style=flat)](https://gophers.slack.com/messages/vscode/)

<!--TODO: We should add a badge for the build status or link to the build dashboard.-->

[The VS Code Go extension](https://marketplace.visualstudio.com/items?itemName=golang.go)
provides rich language support for the
[Go programming language](https://go.dev/).

## Requirements

* Visual Studio Code 1.75 or newer (or editors compatible with VS Code 1.75+ APIs)
* Go 1.18 or newer
>>>>>>> e54c9300

## Quick Start

To get started with Go Lang:

1.  Install [Go](https://go.dev) 1.18 or newer if you haven't already.

1.  Install the [VS Code Go extension].

<<<<<<< HEAD
1.  Open any directory or workspace containing Go code to automatically activate the extension. The [Go status bar](https://github.com/golang/vscode-go/wiki/ui) appears in the bottom left corner of the window and displays your Go version.
=======
1.  Open any directory or workspace containing Go code to automatically activate
    the extension. The
    [Go status bar](https://github.com/golang/vscode-go/wiki/ui) appears in the
    bottom left corner of the window and displays your Go version.

1.  The extension depends on `go`, `gopls`, `dlv` and other optional tools. If
    any of the dependencies are missing, the ⚠️ `Analysis Tools Missing` warning
    is displayed. Click on the warning to download dependencies.

    See the
    [tools documentation](https://github.com/golang/vscode-go/wiki/tools) for a
    complete list of tools the extension depends on.

<p align="center">
<img src="docs/images/installtools.gif" width=75%>
<br/>
<em>(Install Missing Tools)</em>
</p>

You are ready to Go :-) &nbsp;&nbsp; 🎉🎉🎉

## What's next

* Explore more [features][full feature breakdown] of the VS Code Go extension.
* View the
  [settings documentation](https://github.com/golang/vscode-go/wiki/settings)
	and [advanced topics](https://github.com/golang/vscode-go/wiki/advanced) to
	customize the extension.
* View the [tools documentation](https://github.com/golang/vscode-go/wiki/tools)
  for a complete list of tools the VS Code Go extension depends on.
* Solve issues with the
  [general troubleshooting](https://github.com/golang/vscode-go/wiki/troubleshooting)
	and [debugging troubleshooting](https://github.com/golang/vscode-go/wiki/debugging#troubleshooting)
	guides.
* [file an issue](https://github.com/golang/vscode-go/issues/new/choose) for
  problems with the extension.
* Start a [GitHub discussion](https://github.com/golang/vscode-go/discussions)
  or get help on [Stack Overflow].
* Explore Go language resources on [go.dev/learn](https://go.dev/learn) and
  [golang.org/help](https://golang.org/help).

If you are new to Go, [this article](https://golang.org/doc/code.html) provides
the overview on Go code organization and basic `go` commands. Watch ["Getting
started with VS Code Go"] for an explanation of how to build your first Go
application using VS Code Go.

## Feature highlights

* [IntelliSense] - Results appear for symbols as you type.
* [Code navigation] - Jump to or peek at a symbol's declaration.
* [Code editing] - Support for saved snippets, formatting and code organization,
  and automatic organization of imports.
* [Diagnostics] -  Build, vet, and lint errors shown as you type or on save.
* Enhanced support for [testing] and [debugging]

See the [full feature breakdown] for more details.

<p align=center>
<img src="docs/images/completion-signature-help.gif" width=75%>
<br/>
<em>(Code completion and Signature Help)</em>
</p>

In addition to integrated editing features, the extension provides several
commands for working with Go files. You can access any of these by opening the
Command Palette (`Ctrl+Shift+P` on Linux/Windows and `Cmd+Shift+P` on Mac), and
then typing in the command name. See the
[full list of commands](https://github.com/golang/vscode-go/wiki/commands#detailed-list) provided by this
extension.

<p align=center>
<img src="docs/images/toggletestfile.gif" width=75%>
<br/><em>(Toggle Test File)</em></p>

**⚠️ Note**: the default syntax highlighting for Go files is provided by a
[TextMate rule](https://github.com/jeff-hykin/better-go-syntax) embedded in VS
Code, not by this extension.

For better syntax highlighting, we recommend enabling
[semantic highlighting](https://code.visualstudio.com/api/language-extensions/semantic-highlight-guide)
by turning on [Gopls' `ui.semanticTokens` setting](https://github.com/golang/vscode-go/wiki/settings#uisemantictokens).
    ```
    "gopls": { "ui.semanticTokens": true }
    ```

## Setting up your workspace

The VS Code Go extension supports both `GOPATH` and Go modules modes.

[Go modules](https://golang.org/ref/mod) are used to manage dependencies in
recent versions of Go. Modules replace the `GOPATH`-based approach to specifying
which source files are used in a given build, and they are the default build
mode in go1.16+. We highly recommend Go development in module mode. If you are
working on existing projects, please consider migrating to modules.

Unlike the traditional `GOPATH` mode, module mode does not require the workspace
to be located under `GOPATH` nor to use a specific structure. A module is
defined by a directory tree of Go source files with a `go.mod` file in the
tree's root directory.

Your project may involve one or more modules. If you are working with multiple
modules or uncommon project layouts, you will need to configure your workspace
by using [Workspace Folders]. See the
[Supported workspace layouts documentation] for more information.

## Preview version

If you'd like to get early access to new features and bug fixes, you can use the
nightly build of this extension. Learn how to install it in by reading the
[Go Nightly documentation](https://github.com/golang/vscode-go/wiki/nightly).

## Telemetry

VS Code Go extension relies on the [Go Telemetry](https://telemetry.go.dev) to
learn insights about the performance and stability of the extension and the
language server (`gopls``).
**Go Telemetry data uploading is disabled by default** and can be enabled
with the following command:

```
go run golang.org/x/telemetry/cmd/gotelemetry@latest on
```

After telemetry is enabled, the language server will upload metrics and stack
traces to [telemetry.go.dev](https://telemetry.go.dev). You can inspect what
data is collected and can be uploaded by running:

```
go run golang.org/x/telemetry/cmdgotelemetry@latest view
```

If we get enough adoption, this data can significantly advance the pace of
the Go extension development, and help us meet a higher standard
of reliability. For example:

- Even with [semi-automated crash
  reports](https://github.com/golang/vscode-go/issues?q=is%3Aissue+is%3Aopen+label%3AautomatedReport)
  in VS Code, we've seen several crashers go unreported for weeks or months.
- Even with [a suite of
  benchmarks](https://perf.golang.org/dashboard/?benchmark=all&repository=tools&branch=release-branch.go1.20),
  some performance regressions don't show up in our benchmark environment (such
  as the [completion bug](https://go.dev/issue/62665) mentioned below!).
- Even with [lots of great
  ideas](https://github.com/golang/go/issues?q=is%3Aissue+is%3Aopen+label%3Agopls+label%3Afeaturerequest)
  for how to improve gopls, we have limited resources. Telemetry can help us
  identify which new features are most important, and which existing features
  aren't being used or aren't working well.

These are just a few ways that telemetry can improve gopls. The [telemetry blog
post series](https://research.swtch.com/telemetry-uses) contains many more.

Go telemetry is designed to be transparent and privacy-preserving. If you have
concerns about enabling telemetry, you can learn more at
[https://telemetry.go.dev/privacy](https://telemetry.go.dev/privacy).

## Contributing
>>>>>>> e54c9300

1.  The extension depends on `go`, `gopls`, `dlv` and other optional tools. If any of the dependencies are missing, a warning will be displayed. Click on the warning to download dependencies.

## Code of Conduct

This project follows the [Go Community Code of Conduct](https://golang.org/conduct). If you encounter a conduct-related issue, please mail conduct@golang.org.

## License

[MIT](LICENSE)

[VS Code Go extension]: https://github.com/RubisetCie/vscode-go-zen/releases<|MERGE_RESOLUTION|>--- conflicted
+++ resolved
@@ -1,21 +1,6 @@
 # Go for Visual Studio Code
 
-<<<<<<< HEAD
 The [VS Code Go extension] provides rich language support for the [Go programming language](https://golang.org/).
-=======
-[![Slack](https://img.shields.io/badge/slack-gophers-green.svg?style=flat)](https://gophers.slack.com/messages/vscode/)
-
-<!--TODO: We should add a badge for the build status or link to the build dashboard.-->
-
-[The VS Code Go extension](https://marketplace.visualstudio.com/items?itemName=golang.go)
-provides rich language support for the
-[Go programming language](https://go.dev/).
-
-## Requirements
-
-* Visual Studio Code 1.75 or newer (or editors compatible with VS Code 1.75+ APIs)
-* Go 1.18 or newer
->>>>>>> e54c9300
 
 ## Quick Start
 
@@ -25,166 +10,7 @@
 
 1.  Install the [VS Code Go extension].
 
-<<<<<<< HEAD
 1.  Open any directory or workspace containing Go code to automatically activate the extension. The [Go status bar](https://github.com/golang/vscode-go/wiki/ui) appears in the bottom left corner of the window and displays your Go version.
-=======
-1.  Open any directory or workspace containing Go code to automatically activate
-    the extension. The
-    [Go status bar](https://github.com/golang/vscode-go/wiki/ui) appears in the
-    bottom left corner of the window and displays your Go version.
-
-1.  The extension depends on `go`, `gopls`, `dlv` and other optional tools. If
-    any of the dependencies are missing, the ⚠️ `Analysis Tools Missing` warning
-    is displayed. Click on the warning to download dependencies.
-
-    See the
-    [tools documentation](https://github.com/golang/vscode-go/wiki/tools) for a
-    complete list of tools the extension depends on.
-
-<p align="center">
-<img src="docs/images/installtools.gif" width=75%>
-<br/>
-<em>(Install Missing Tools)</em>
-</p>
-
-You are ready to Go :-) &nbsp;&nbsp; 🎉🎉🎉
-
-## What's next
-
-* Explore more [features][full feature breakdown] of the VS Code Go extension.
-* View the
-  [settings documentation](https://github.com/golang/vscode-go/wiki/settings)
-	and [advanced topics](https://github.com/golang/vscode-go/wiki/advanced) to
-	customize the extension.
-* View the [tools documentation](https://github.com/golang/vscode-go/wiki/tools)
-  for a complete list of tools the VS Code Go extension depends on.
-* Solve issues with the
-  [general troubleshooting](https://github.com/golang/vscode-go/wiki/troubleshooting)
-	and [debugging troubleshooting](https://github.com/golang/vscode-go/wiki/debugging#troubleshooting)
-	guides.
-* [file an issue](https://github.com/golang/vscode-go/issues/new/choose) for
-  problems with the extension.
-* Start a [GitHub discussion](https://github.com/golang/vscode-go/discussions)
-  or get help on [Stack Overflow].
-* Explore Go language resources on [go.dev/learn](https://go.dev/learn) and
-  [golang.org/help](https://golang.org/help).
-
-If you are new to Go, [this article](https://golang.org/doc/code.html) provides
-the overview on Go code organization and basic `go` commands. Watch ["Getting
-started with VS Code Go"] for an explanation of how to build your first Go
-application using VS Code Go.
-
-## Feature highlights
-
-* [IntelliSense] - Results appear for symbols as you type.
-* [Code navigation] - Jump to or peek at a symbol's declaration.
-* [Code editing] - Support for saved snippets, formatting and code organization,
-  and automatic organization of imports.
-* [Diagnostics] -  Build, vet, and lint errors shown as you type or on save.
-* Enhanced support for [testing] and [debugging]
-
-See the [full feature breakdown] for more details.
-
-<p align=center>
-<img src="docs/images/completion-signature-help.gif" width=75%>
-<br/>
-<em>(Code completion and Signature Help)</em>
-</p>
-
-In addition to integrated editing features, the extension provides several
-commands for working with Go files. You can access any of these by opening the
-Command Palette (`Ctrl+Shift+P` on Linux/Windows and `Cmd+Shift+P` on Mac), and
-then typing in the command name. See the
-[full list of commands](https://github.com/golang/vscode-go/wiki/commands#detailed-list) provided by this
-extension.
-
-<p align=center>
-<img src="docs/images/toggletestfile.gif" width=75%>
-<br/><em>(Toggle Test File)</em></p>
-
-**⚠️ Note**: the default syntax highlighting for Go files is provided by a
-[TextMate rule](https://github.com/jeff-hykin/better-go-syntax) embedded in VS
-Code, not by this extension.
-
-For better syntax highlighting, we recommend enabling
-[semantic highlighting](https://code.visualstudio.com/api/language-extensions/semantic-highlight-guide)
-by turning on [Gopls' `ui.semanticTokens` setting](https://github.com/golang/vscode-go/wiki/settings#uisemantictokens).
-    ```
-    "gopls": { "ui.semanticTokens": true }
-    ```
-
-## Setting up your workspace
-
-The VS Code Go extension supports both `GOPATH` and Go modules modes.
-
-[Go modules](https://golang.org/ref/mod) are used to manage dependencies in
-recent versions of Go. Modules replace the `GOPATH`-based approach to specifying
-which source files are used in a given build, and they are the default build
-mode in go1.16+. We highly recommend Go development in module mode. If you are
-working on existing projects, please consider migrating to modules.
-
-Unlike the traditional `GOPATH` mode, module mode does not require the workspace
-to be located under `GOPATH` nor to use a specific structure. A module is
-defined by a directory tree of Go source files with a `go.mod` file in the
-tree's root directory.
-
-Your project may involve one or more modules. If you are working with multiple
-modules or uncommon project layouts, you will need to configure your workspace
-by using [Workspace Folders]. See the
-[Supported workspace layouts documentation] for more information.
-
-## Preview version
-
-If you'd like to get early access to new features and bug fixes, you can use the
-nightly build of this extension. Learn how to install it in by reading the
-[Go Nightly documentation](https://github.com/golang/vscode-go/wiki/nightly).
-
-## Telemetry
-
-VS Code Go extension relies on the [Go Telemetry](https://telemetry.go.dev) to
-learn insights about the performance and stability of the extension and the
-language server (`gopls``).
-**Go Telemetry data uploading is disabled by default** and can be enabled
-with the following command:
-
-```
-go run golang.org/x/telemetry/cmd/gotelemetry@latest on
-```
-
-After telemetry is enabled, the language server will upload metrics and stack
-traces to [telemetry.go.dev](https://telemetry.go.dev). You can inspect what
-data is collected and can be uploaded by running:
-
-```
-go run golang.org/x/telemetry/cmdgotelemetry@latest view
-```
-
-If we get enough adoption, this data can significantly advance the pace of
-the Go extension development, and help us meet a higher standard
-of reliability. For example:
-
-- Even with [semi-automated crash
-  reports](https://github.com/golang/vscode-go/issues?q=is%3Aissue+is%3Aopen+label%3AautomatedReport)
-  in VS Code, we've seen several crashers go unreported for weeks or months.
-- Even with [a suite of
-  benchmarks](https://perf.golang.org/dashboard/?benchmark=all&repository=tools&branch=release-branch.go1.20),
-  some performance regressions don't show up in our benchmark environment (such
-  as the [completion bug](https://go.dev/issue/62665) mentioned below!).
-- Even with [lots of great
-  ideas](https://github.com/golang/go/issues?q=is%3Aissue+is%3Aopen+label%3Agopls+label%3Afeaturerequest)
-  for how to improve gopls, we have limited resources. Telemetry can help us
-  identify which new features are most important, and which existing features
-  aren't being used or aren't working well.
-
-These are just a few ways that telemetry can improve gopls. The [telemetry blog
-post series](https://research.swtch.com/telemetry-uses) contains many more.
-
-Go telemetry is designed to be transparent and privacy-preserving. If you have
-concerns about enabling telemetry, you can learn more at
-[https://telemetry.go.dev/privacy](https://telemetry.go.dev/privacy).
-
-## Contributing
->>>>>>> e54c9300
 
 1.  The extension depends on `go`, `gopls`, `dlv` and other optional tools. If any of the dependencies are missing, a warning will be displayed. Click on the warning to download dependencies.
 
