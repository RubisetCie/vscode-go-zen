--- conflicted
+++ resolved
@@ -1,27 +1,6 @@
 # Go for Visual Studio Code
 
-<<<<<<< HEAD
 The [VS Code Go extension] provides rich language support for the [Go programming language](https://golang.org/).
-=======
-[![Slack](https://img.shields.io/badge/slack-gophers-green.svg?style=flat)](https://gophers.slack.com/messages/vscode/)
-
-<!--TODO: We should add a badge for the build status or link to the build dashboard.-->
-
-[The VS Code Go extension](https://marketplace.visualstudio.com/items?itemName=golang.go)
-provides rich language support for the
-[Go programming language](https://go.dev/).
-
-📣
-[Remote attach debugging](https://github.com/golang/vscode-go/wiki/debugging#connecting-to-headless-delve-with-target-specified-at-server-start-up) is now available via Delve's native DAP implementation with Delve v1.7.3 or newer. It enchances remote debugging with the same
-[debugging features](https://github.com/golang/vscode-go/wiki/debugging) that are already in use for local debugging. It is now the default with the
-[Go Nightly](https://github.com/golang/vscode-go/wiki/nightly) build of the extension and will become the default for the stable releases in mid 2022.
-We recommend switching your remote attach configurations in `launch.json` to use
-`"debugAdapter":"dlv-dap"` now to verify that this works for you.
-Please [file a new issue](https://github.com/golang/vscode-go/issues/new/choose) if you encounter any problems.
-
-📣📣 Watch [Debugging Treasure Hunt](https://youtu.be/ZPIPPRjwg7Q) from [GopherCon 2021](https://www.gophercon.com/) for a fun take on a debugging demo with VS Code Go and Delve DAP.
->>>>>>> d9015c19
-
 
 ## Quick Start
 
