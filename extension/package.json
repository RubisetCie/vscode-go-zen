{
  "name": "go",
  "displayName": "Go",
<<<<<<< HEAD
  "version": "0.44.0",
=======
  "version": "0.42.0",
>>>>>>> 3a55ae8b
  "publisher": "golang",
  "description": "Rich Go language support for Visual Studio Code",
  "author": {
    "name": "Go Team at Google"
  },
  "license": "MIT",
  "icon": "media/go-logo-blue.png",
  "categories": [
    "Programming Languages",
    "Snippets",
    "Linters",
    "Debuggers",
    "Formatters",
    "Testing"
  ],
  "galleryBanner": {
    "color": "#F2F2F2",
    "theme": "light"
  },
  "private": true,
  "repository": {
    "type": "git",
    "url": "https://github.com/golang/vscode-go"
  },
  "bugs": {
    "url": "https://github.com/golang/vscode-go/issues"
  },
  "keywords": [
    "multi-root ready",
    "golang",
    "gopls"
  ],
  "scripts": {
    "clean": "rm -rf ./dist/* && rm -rf ./out/* && rm -rf ./bin/* && rm *.vsix",
    "package": "cp ../README.md ./README.md && npx vsce package --baseContentUrl https://github.com/golang/vscode-go/raw/HEAD --baseImagesUrl https://github.com/golang/vscode-go/raw/HEAD",
    "vscode:prepublish": "npm run compile",
    "bundle": "esbuild src/goMain.ts debugAdapter=src/debugAdapter/goDebug.ts --bundle --outdir=dist --external:vscode --format=cjs --platform=node --minify",
    "bundle-dev": "npm run bundle -- --sourcemap",
    "bundle-watch": "npm run bundle -- --sourcemap --watch",
    "test-compile": "tsc -p ./",
    "compile": "npm run bundle",
    "watch": "tsc -watch -p ./",
    "test": "npm run test-compile && node ./out/test/runTest.js",
    "lint": "gts lint src test",
    "fix-lint": "gts fix src test",
    "unit-test": "npm run test-compile && node ./node_modules/mocha/bin/_mocha -u tdd --timeout 5000 --colors ./out/test/unit",
    "format": "prettier --write \"src/**/*.ts\" \"test/**/*.ts\""
  },
  "extensionDependencies": [],
  "dependencies": {
    "diff": "4.0.2",
    "glob": "7.1.7",
    "json-rpc2": "2.0.0",
    "moment": "2.29.4",
    "node-fetch": "2.7.0",
    "semver": "7.5.4",
    "tree-kill": "file:third_party/tree-kill",
    "vscode-debugadapter": "1.45.0",
    "vscode-debugprotocol": "1.45.0",
    "vscode-languageclient": "8.1.0",
    "vscode-languageserver-protocol": "3.17.3",
    "vscode-uri": "3.0.3"
  },
  "devDependencies": {
    "@types/adm-zip": "0.4.33",
    "@types/fs-extra": "8.1.1",
    "@types/glob": "7.1.3",
    "@types/mocha": "7.0.2",
    "@types/node": "13.13.46",
    "@types/node-fetch": "2.6.9",
    "@types/semver": "7.3.4",
    "@types/sinon": "9.0.11",
    "@types/vscode": "1.75.0",
    "@vscode/debugadapter-testsupport": "1.58.0",
    "@vscode/test-electron": "2.3.8",
    "@vscode/vsce": "2.23.0",
    "adm-zip": "0.4.16",
    "esbuild": "0.17.10",
    "fs-extra": "9.1.0",
    "get-port": "5.1.1",
    "gts": "4.0.0",
    "js-green-licenses": "4.0.0",
    "mocha": "9.2.2",
    "prettier": "2.2.1",
    "sinon": "9.2.4",
    "typescript": "4.6.4",
    "yarn": "1.22.22"
  },
  "engines": {
    "vscode": "^1.75.0",
    "node": ">=16.14.2"
  },
  "activationEvents": [
    "onLanguage:go",
    "onLanguage:go.sum",
    "onLanguage:gotmpl",
    "onDebugInitialConfigurations",
    "onDebugResolve:go",
    "onWebviewPanel:welcomeGo"
  ],
  "main": "./dist/goMain.js",
  "capabilities": {
    "virtualWorkspaces": false,
    "untrustedWorkspaces": {
      "supported": "limited",
      "restrictedConfigurations": [
        "go.alternateTools",
        "go.gopath",
        "go.goroot",
        "go.inferGopath",
        "go.toolsGopath",
        "go.toolsEnvVars",
        "go.toolsManagement.go"
      ]
    }
  },
  "contributes": {
    "languages": [
      {
        "id": "go",
        "extensions": [
          ".go"
        ],
        "aliases": [
          "Go"
        ]
      },
      {
        "id": "go.mod",
        "filenames": [
          "go.mod"
        ],
        "aliases": [
          "Go Module File"
        ],
        "configuration": "./languages/go.mod.language-configuration.json"
      },
      {
        "id": "go.work",
        "filenames": [
          "go.work"
        ],
        "aliases": [
          "Go Work File"
        ],
        "configuration": "./languages/go.mod.language-configuration.json"
      },
      {
        "id": "go.sum",
        "filenames": [
          "go.sum"
        ],
        "aliases": [
          "Go Checksum File"
        ]
      },
      {
        "id": "gotmpl",
        "extensions": [
          ".tmpl",
          ".gotmpl"
        ],
        "aliases": [
          "Go Template File"
        ]
      }
    ],
    "grammars": [
      {
        "language": "go.mod",
        "scopeName": "go.mod",
        "path": "./syntaxes/go.mod.tmGrammar.json"
      },
      {
        "language": "go.work",
        "scopeName": "go.mod",
        "path": "./syntaxes/go.mod.tmGrammar.json"
      },
      {
        "language": "go.sum",
        "scopeName": "go.sum",
        "path": "./syntaxes/go.sum.tmGrammar.json"
      }
    ],
    "snippets": [
      {
        "language": "go",
        "path": "./snippets/go.json"
      }
    ],
    "configurationDefaults": {
      "[go]": {
        "editor.insertSpaces": false,
        "editor.formatOnSave": true,
        "editor.codeActionsOnSave": {
          "source.organizeImports": "explicit"
        }
      }
    },
    "commands": [
      {
        "command": "go.gopath",
        "title": "Go: Current GOPATH",
        "description": "See the currently set GOPATH."
      },
      {
        "command": "go.goroot",
        "title": "Go: Current GOROOT",
        "description": "See the currently set GOROOT."
      },
      {
        "command": "go.locate.tools",
        "title": "Go: Locate Configured Go Tools",
        "description": "List all the Go tools being used by this extension along with their locations."
      },
      {
        "command": "go.test.cursor",
        "title": "Go: Test Function At Cursor",
        "description": "Runs a unit test at the cursor."
      },
      {
        "command": "go.test.cursorOrPrevious",
        "title": "Go: Test Function At Cursor or Test Previous",
        "description": "Runs a unit test at the cursor if one is found, otherwise re-runs the last executed test."
      },
      {
        "command": "go.subtest.cursor",
        "title": "Go: Subtest At Cursor",
        "description": "Runs a sub test at the cursor."
      },
      {
        "command": "go.debug.subtest.cursor",
        "title": "Go: Debug Subtest At Cursor",
        "description": "Debug a sub test at the cursor."
      },
      {
        "command": "go.benchmark.cursor",
        "title": "Go: Benchmark Function At Cursor",
        "description": "Runs a benchmark at the cursor."
      },
      {
        "command": "go.debug.cursor",
        "title": "Go: Debug Test At Cursor",
        "description": "Debug test at the cursor."
      },
      {
        "command": "go.test.file",
        "title": "Go: Test File",
        "description": "Runs all unit tests in the current file."
      },
      {
        "command": "go.test.package",
        "title": "Go: Test Package",
        "description": "Runs all unit tests in the package of the current file."
      },
      {
        "command": "go.debug.toggleHideSystemGoroutines",
        "title": "Go: Toggle Hide System Goroutines",
        "description": "Toggles hiding the system goroutines from the active debug session call stack view."
      },
      {
        "command": "go.test.refresh",
        "title": "Go Test: Refresh",
        "description": "Refresh a test in the test explorer. Only available as a context menu option in the test explorer.",
        "category": "Test",
        "icon": "$(refresh)"
      },
      {
        "command": "go.test.showProfiles",
        "title": "Go Test: Show Last Profile",
        "description": "Show last captured profile",
        "category": "Test"
      },
      {
        "command": "go.test.captureProfile",
        "title": "Go Test: Profile",
        "description": "Run a test and capture a profile",
        "category": "Test"
      },
      {
        "command": "go.test.deleteProfile",
        "title": "Go Test: Delete Profile",
        "shortTitle": "Delete",
        "description": "Delete selected profile",
        "category": "Test"
      },
      {
        "command": "go.test.showProfileFile",
        "title": "Go: Show pprof file",
        "description": "Internal use. Open a pprof profile file."
      },
      {
        "command": "go.benchmark.package",
        "title": "Go: Benchmark Package",
        "description": "Runs all benchmarks in the package of the current file."
      },
      {
        "command": "go.benchmark.file",
        "title": "Go: Benchmark File",
        "description": "Runs all benchmarks in the current file."
      },
      {
        "command": "go.test.workspace",
        "title": "Go: Test All Packages In Workspace",
        "description": "Runs all unit tests from all packages in the current workspace."
      },
      {
        "command": "go.test.previous",
        "title": "Go: Test Previous",
        "description": "Re-runs the last executed test."
      },
      {
        "command": "go.debug.previous",
        "title": "Go: Debug Previous",
        "description": "Re-runs the last debugged test run through a codelens or \"Go: Debug Test at Cursor\" command."
      },
      {
        "command": "go.test.coverage",
        "title": "Go: Toggle Test Coverage In Current Package",
        "description": "Displays test coverage in the current package."
      },
      {
        "command": "go.test.generate.package",
        "title": "Go: Generate Unit Tests For Package",
        "description": "Generates unit tests for the current package"
      },
      {
        "command": "go.test.generate.file",
        "title": "Go: Generate Unit Tests For File",
        "description": "Generates unit tests for the current file"
      },
      {
        "command": "go.test.generate.function",
        "title": "Go: Generate Unit Tests For Function",
        "description": "Generates unit tests for the selected function in the current file"
      },
      {
        "command": "go.impl.cursor",
        "title": "Go: Generate Interface Stubs",
        "description": "Generates method stub for implementing the provided interface and inserts at the cursor."
      },
      {
        "command": "go.extractServerChannel",
        "title": "Go: Extract Language Server Logs To Editor",
        "description": "Extract logs in the `gopls (server)` output channel to the editor."
      },
      {
        "command": "go.welcome",
        "title": "Go: Welcome",
        "description": "Open the welcome page for the Go extension."
      },
      {
        "command": "go.toggle.gc_details",
        "title": "Go: Toggle gc details",
        "description": "Toggle the display of compiler optimization choices"
      },
      {
        "command": "go.import.add",
        "title": "Go: Add Import",
        "description": "Add an import declaration"
      },
      {
        "command": "go.add.package.workspace",
        "title": "Go: Add Package to Workspace",
        "description": "Add a package from the imports list to the workspace."
      },
      {
        "command": "go.tools.install",
        "title": "Go: Install/Update Tools",
        "description": "install/update the required go packages"
      },
      {
        "command": "go.toggle.test.file",
        "title": "Go: Toggle Test File",
        "description": "Toggles between file in current active editor and the corresponding test file."
      },
      {
        "command": "go.vulncheck.toggle",
        "title": "Go: Toggle Vulncheck",
        "description": "Toggle the display of vulnerability analysis in dependencies."
      },
      {
        "command": "go.languageserver.maintain",
        "title": "Go: Start language server's maintainer interface",
        "description": "Start the Go language server's maintainer interface (a web server)."
      },
      {
        "command": "go.add.tags",
        "title": "Go: Add Tags To Struct Fields",
        "description": "Add tags configured in go.addTags setting to selected struct using gomodifytags"
      },
      {
        "command": "go.remove.tags",
        "title": "Go: Remove Tags From Struct Fields",
        "description": "Remove tags configured in go.removeTags setting from selected struct using gomodifytags"
      },
      {
        "command": "go.show.commands",
        "title": "Go: Show All Commands...",
        "description": "Shows all commands from the Go extension in the quick pick"
      },
      {
        "command": "go.browse.packages",
        "title": "Go: Browse Packages",
        "description": "Browse packages and Go files inside the packages."
      },
      {
        "command": "go.get.package",
        "title": "Go: Get Package",
        "description": "Run `go get -v` on the package on the current line."
      },
      {
        "command": "go.playground",
        "title": "Go: Run on Go Playground",
        "description": "Upload the current selection or file to the Go Playground"
      },
      {
        "command": "go.lint.package",
        "title": "Go: Lint Current Package",
        "description": "Run linter in the package of the current file."
      },
      {
        "command": "go.lint.workspace",
        "title": "Go: Lint Workspace",
        "description": "Run linter in the current workspace."
      },
      {
        "command": "go.vet.package",
        "title": "Go: Vet Current Package",
        "description": "Run go vet in the package of the current file."
      },
      {
        "command": "go.vet.workspace",
        "title": "Go: Vet Workspace",
        "description": "Run go vet in the current workspace."
      },
      {
        "command": "go.build.package",
        "title": "Go: Build Current Package",
        "description": "Build the package of the current file."
      },
      {
        "command": "go.build.workspace",
        "title": "Go: Build Workspace",
        "description": "Build the current workspace."
      },
      {
        "command": "go.install.package",
        "title": "Go: Install Current Package",
        "description": "Install the current package."
      },
      {
        "command": "go.run.modinit",
        "title": "Go: Initialize go.mod",
        "description": "Run `go mod init` in the workspace folder."
      },
      {
        "command": "go.test.cancel",
        "title": "Go: Cancel Running Tests",
        "description": "Cancels running tests."
      },
      {
        "command": "go.apply.coverprofile",
        "title": "Go: Apply Cover Profile",
        "description": "Applies existing cover profile."
      },
      {
        "command": "go.languageserver.restart",
        "title": "Go: Restart Language Server",
        "description": "Restart the running instance of the language server"
      },
      {
        "command": "go.environment.choose",
        "title": "Go: Choose Go Environment",
        "description": "Choose a different Go version or binary for this project. (WIP)"
      },
      {
        "command": "go.workspace.resetState",
        "title": "Go: Reset Workspace State",
        "description": "Reset keys in workspace state to undefined."
      },
      {
        "command": "go.global.resetState",
        "title": "Go: Reset Global State",
        "description": "Reset keys in global state to undefined."
      },
      {
        "command": "go.explorer.refresh",
        "title": "Go Explorer: Refresh",
        "description": "Refresh the Go explorer. Only available as a menu item in the explorer.",
        "category": "Explorer",
        "icon": "$(refresh)"
      },
      {
        "command": "go.explorer.open",
        "title": "Go Explorer: Open File",
        "description": "Open a file from the Go explorer. Only available as a menu item in the explorer.",
        "category": "Explorer",
        "icon": "$(go-to-file)"
      },
      {
        "command": "go.workspace.editEnv",
        "title": "Go: Edit Workspace Env",
        "description": "Edit the Go Env for the active workspace.",
        "icon": "$(settings-edit)",
        "enablement": "workspaceFolderCount > 0"
      },
      {
        "command": "go.workspace.resetEnv",
        "title": "Go: Reset Workspace Env",
        "description": "Reset the Go Env for the active workspace.",
        "icon": "$(settings-remove)",
        "enablement": "workspaceFolderCount > 0"
      }
    ],
    "breakpoints": [
      {
        "language": "go"
      }
    ],
    "debuggers": [
      {
        "type": "go",
        "label": "Go",
        "program": "./dist/debugAdapter.js",
        "runtime": "node",
        "languages": [
          "go"
        ],
        "variables": {
          "pickProcess": "go.debug.pickProcess",
          "pickGoProcess": "go.debug.pickGoProcess"
        },
        "configurationSnippets": [
          {
            "label": "Go: Launch package",
            "description": "Debug/test the package in the program attribute",
            "body": {
              "name": "${2:Launch Package}",
              "type": "go",
              "request": "launch",
              "mode": "auto",
              "program": "^\"\\${workspaceFolder}${1:}\""
            }
          },
          {
            "label": "Go: Launch file",
            "description": "Debug the file in the program attribute",
            "body": {
              "name": "${2:Launch file}",
              "type": "go",
              "request": "launch",
              "mode": "debug",
              "program": "^\"${1:\\${file\\}}\""
            }
          },
          {
            "label": "Go: Launch test function",
            "description": "Debug the test function in the args, ensure program attributes points to right package",
            "body": {
              "name": "${3:Launch test function}",
              "type": "go",
              "request": "launch",
              "mode": "test",
              "program": "^\"\\${workspaceFolder}${1:}\"",
              "args": [
                "-test.run",
                "${2:MyTestFunction}"
              ]
            }
          },
          {
            "label": "Go: Attach to local process",
            "description": "Attach to an existing process by process ID",
            "body": {
              "name": "${1:Attach to Process}",
              "type": "go",
              "request": "attach",
              "mode": "local",
              "processId": 0
            }
          },
          {
            "label": "Go: Connect to server",
            "description": "Connect to a remote headless debug server",
            "body": {
              "name": "${1:Connect to server}",
              "type": "go",
              "request": "attach",
              "mode": "remote",
              "remotePath": "^\"\\${workspaceFolder}\"",
              "port": 2345,
              "host": "127.0.0.1"
            }
          }
        ],
        "configurationAttributes": {
          "launch": {
            "required": [],
            "properties": {
              "debugAdapter": {
                "enum": [
                  "legacy",
                  "dlv-dap"
                ],
                "description": "Select which debug adapter to use with this launch configuration.",
                "default": "dlv-dap"
              },
              "program": {
                "type": "string",
                "description": "Path to the program folder (or any go file within that folder) when in `debug` or `test` mode, and to the pre-built binary file to debug in `exec` mode. If it is not an absolute path, the extension interpretes it as a workspace relative path.",
                "default": "${workspaceFolder}"
              },
              "mode": {
                "enum": [
                  "auto",
                  "debug",
                  "test",
                  "exec",
                  "replay",
                  "core"
                ],
                "description": "One of `auto`, `debug`, `test`, `exec`, `replay`, `core`. In `auto` mode, the extension will choose either `debug` or `test` depending on active editor window.",
                "default": "auto"
              },
              "traceDirPath": {
                "type": "string",
                "description": "Directory in which the record trace is located or to be created for a new output trace. For use on 'replay' mode only",
                "default": ""
              },
              "coreFilePath": {
                "type": "string",
                "description": "Path to the core dump file to open. For use on 'core' mode only",
                "default": ""
              },
              "stopOnEntry": {
                "type": "boolean",
                "description": "Automatically stop program after launch.",
                "default": false
              },
              "args": {
                "type": [
                  "array",
                  "string"
                ],
                "description": "Command line arguments passed to the debugged program.",
                "items": {
                  "type": "string"
                },
                "default": []
              },
              "showLog": {
                "type": "boolean",
                "description": "Show log output from the delve debugger. Maps to dlv's `--log` flag.",
                "default": false
              },
              "cwd": {
                "type": "string",
                "description": "Workspace relative or absolute path to the working directory of the program being debugged if a non-empty value is specified. The `program` folder is used as the working directory if `cwd` is omitted or empty.",
                "default": ""
              },
              "env": {
                "type": "object",
                "description": "Environment variables passed to the launched debuggee program. Format as string key:value pairs. Merged with `envFile` and `go.toolsEnvVars` with precedence `env` > `envFile` > `go.toolsEnvVars`.",
                "default": {}
              },
              "substitutePath": {
                "type": "array",
                "items": {
                  "type": "object",
                  "properties": {
                    "from": {
                      "type": "string",
                      "description": "The absolute local path to be replaced when passing paths to the debugger.",
                      "default": ""
                    },
                    "to": {
                      "type": "string",
                      "description": "The absolute remote path to be replaced when passing paths back to the client.",
                      "default": ""
                    }
                  }
                },
                "description": "An array of mappings from a local path (editor) to the remote path (debugee). This setting is useful when working in a file system with symbolic links, running remote debugging, or debugging an executable compiled externally. The debug adapter will replace the local path with the remote path in all of the calls.",
                "default": []
              },
              "buildFlags": {
                "type": [
                  "string",
                  "array"
                ],
                "items": {
                  "type": "string"
                },
                "description": "Build flags, to be passed to the Go compiler. Maps to dlv's `--build-flags` flag.",
                "default": []
              },
              "dlvFlags": {
                "type": "array",
                "description": "Extra flags for `dlv`. See `dlv help` for the full list of supported. Flags such as `--log-output`, `--log`, `--log-dest`, `--api-version`, `--output`, `--backend` already have corresponding properties in the debug configuration, and flags such as `--listen` and `--headless` are used internally. If they are specified in `dlvFlags`, they may be ignored or cause an error.",
                "items": {
                  "type": "string"
                },
                "default": []
              },
              "port": {
                "type": "number",
                "description": "When applied to remote-attach configurations, will look for \"dlv ... --headless --listen=<host>:<port>\" server started externally. In dlv-dap mode this will apply to all other configurations as well. The extension will try to connect to an external server started with \"dlv dap --listen=<host>:<port>\" to ask it to launch/attach to the target process.",
                "default": 2345
              },
              "host": {
                "type": "string",
                "description": "When applied to remote-attach configurations, will look for \"dlv ... --headless --listen=<host>:<port>\" server started externally. In dlv-dap mode this will apply to all other configurations as well. The extension will try to connect to an external server started with \"dlv dap --listen=<host>:<port>\" to ask it to launch/attach to the target process.",
                "default": "127.0.0.1"
              },
              "trace": {
                "type": "string",
                "enum": [
                  "verbose",
                  "trace",
                  "log",
                  "info",
                  "warn",
                  "error"
                ],
                "default": "error",
                "description": "Various levels of logging shown in the debug console & 'Go Debug' output channel. When using the `legacy` debug adapter, the logs will also be written to a file if it is set to a value other than `error`."
              },
              "envFile": {
                "type": [
                  "string",
                  "array"
                ],
                "items": {
                  "type": "string"
                },
                "description": "Absolute path to a file containing environment variable definitions, formatted as string key=value pairs. Multiple files can be specified by provided an array of absolute paths. Merged with `env` and `go.toolsEnvVars` with precedence `env` > `envFile` > `go.toolsEnvVars`. ",
                "default": ""
              },
              "backend": {
                "type": "string",
                "enum": [
                  "default",
                  "native",
                  "lldb",
                  "rr"
                ],
                "description": "Backend used by delve. Maps to `dlv`'s `--backend` flag."
              },
              "output": {
                "type": "string",
                "description": "Output path for the binary of the debugee.",
                "default": "debug"
              },
              "logOutput": {
                "type": "string",
                "enum": [
                  "debugger",
                  "gdbwire",
                  "lldbout",
                  "debuglineerr",
                  "rpc",
                  "dap"
                ],
                "description": "Comma separated list of components that should produce debug output. Maps to dlv's `--log-output` flag. Check `dlv log` for details.",
                "default": "debugger"
              },
              "logDest": {
                "type": "string",
                "description": "dlv's `--log-dest` flag. See `dlv log` for details. Number argument is not allowed. Supported only in `dlv-dap` mode, and on Linux and Mac OS."
              },
              "dlvLoadConfig": {
                "type": "object",
                "properties": {
                  "followPointers": {
                    "type": "boolean",
                    "description": "FollowPointers requests pointers to be automatically dereferenced.",
                    "default": true
                  },
                  "maxVariableRecurse": {
                    "type": "number",
                    "description": "MaxVariableRecurse is how far to recurse when evaluating nested types.",
                    "default": 1
                  },
                  "maxStringLen": {
                    "type": "number",
                    "description": "MaxStringLen is the maximum number of bytes read from a string.",
                    "default": 64
                  },
                  "maxArrayValues": {
                    "type": "number",
                    "description": "MaxArrayValues is the maximum number of elements read from an array, a slice or a map.",
                    "default": 64
                  },
                  "maxStructFields": {
                    "type": "number",
                    "description": "MaxStructFields is the maximum number of fields read from a struct, -1 will read all fields.",
                    "default": -1
                  }
                },
                "description": "LoadConfig describes to delve, how to load values from target's memory. Not applicable when using `dlv-dap` mode.",
                "default": {
                  "followPointers": true,
                  "maxVariableRecurse": 1,
                  "maxStringLen": 64,
                  "maxArrayValues": 64,
                  "maxStructFields": -1
                }
              },
              "apiVersion": {
                "type": "number",
                "enum": [
                  1,
                  2
                ],
                "description": "Delve Api Version to use. Default value is 2. Maps to dlv's `--api-version` flag. Not applicable when using `dlv-dap` mode.",
                "default": 2
              },
              "stackTraceDepth": {
                "type": "number",
                "description": "Maximum depth of stack trace collected from Delve.",
                "default": 50
              },
              "showGlobalVariables": {
                "type": "boolean",
                "default": false,
                "description": "Boolean value to indicate whether global package variables should be shown in the variables pane or not."
              },
              "showRegisters": {
                "type": "boolean",
                "default": false,
                "description": "Boolean value to indicate whether register variables should be shown in the variables pane or not."
              },
              "hideSystemGoroutines": {
                "type": "boolean",
                "default": false,
                "description": "Boolean value to indicate whether system goroutines should be hidden from call stack view."
              },
              "console": {
                "default": "internalConsole",
                "description": "(Experimental) Where to launch the debugger and the debug target: internal console, integrated terminal, or external terminal. It is ignored in remote debugging.",
                "enum": [
                  "internalConsole",
                  "integratedTerminal",
                  "externalTerminal"
                ]
              },
              "asRoot": {
                "default": false,
                "description": "(Experimental) Debug with elevated permissions (on Unix). It requires `integrated` or `external` console modes and is ignored in remote debugging.",
                "type": "boolean"
              }
            }
          },
          "attach": {
            "required": [],
            "properties": {
              "debugAdapter": {
                "enum": [
                  "legacy",
                  "dlv-dap"
                ],
                "description": "Select which debug adapter to use with this launch configuration.",
                "default": "dlv-dap"
              },
              "processId": {
                "anyOf": [
                  {
                    "enum": [
                      "${command:pickProcess}",
                      "${command:pickGoProcess}"
                    ],
                    "description": "Use process picker to select a process to attach, or Process ID as integer."
                  },
                  {
                    "type": "string",
                    "description": "Attach to a process by name. If more than one process matches the name, use the process picker to select a process."
                  },
                  {
                    "type": "number",
                    "description": "The numeric ID of the process to be debugged. If 0, use the process picker to select a process."
                  }
                ],
                "default": 0
              },
              "mode": {
                "enum": [
                  "local",
                  "remote"
                ],
                "description": "Indicates local or remote debugging. Local is similar to the `dlv attach` command, remote - to `dlv connect`",
                "default": "local"
              },
              "stopOnEntry": {
                "type": "boolean",
                "description": "Automatically stop program after attach.",
                "default": false
              },
              "dlvFlags": {
                "type": "array",
                "description": "Extra flags for `dlv`. See `dlv help` for the full list of supported. Flags such as `--log-output`, `--log`, `--log-dest`, `--api-version`, `--output`, `--backend` already have corresponding properties in the debug configuration, and flags such as `--listen` and `--headless` are used internally. If they are specified in `dlvFlags`, they may be ignored or cause an error.",
                "items": {
                  "type": "string"
                },
                "default": []
              },
              "showLog": {
                "type": "boolean",
                "description": "Show log output from the delve debugger. Maps to dlv's `--log` flag.",
                "default": false
              },
              "cwd": {
                "type": "string",
                "description": "Workspace relative or absolute path to the working directory of the program being debugged. Default is the current workspace.",
                "default": "${workspaceFolder}"
              },
              "remotePath": {
                "type": "string",
                "description": "The path to the source code on the remote machine, when the remote path is different from the local machine. If specified, becomes the first entry in substitutePath. Not supported with `dlv-dap`.",
                "markdownDeprecationMessage": "Use `substitutePath` instead.",
                "default": ""
              },
              "port": {
                "type": "number",
                "description": "When applied to remote-attach configurations, will look for \"dlv ... --headless --listen=<host>:<port>\" server started externally. In dlv-dap mode, this will apply to all other configurations as well. The extension will try to connect to an external server started with \"dlv dap --listen=<host>:<port>\" to ask it to launch/attach to the target process.",
                "default": 2345
              },
              "host": {
                "type": "string",
                "description": "When applied to remote-attach configurations, will look for \"dlv ... --headless --listen=<host>:<port>\" server started externally. In dlv-dap mode, this will apply to all other configurations as well. The extension will try to connect to an external server started with \"dlv dap --listen=<host>:<port>\" to ask it to launch/attach to the target process.",
                "default": "127.0.0.1"
              },
              "substitutePath": {
                "type": "array",
                "items": {
                  "type": "object",
                  "properties": {
                    "from": {
                      "type": "string",
                      "description": "The absolute local path to be replaced when passing paths to the debugger.",
                      "default": ""
                    },
                    "to": {
                      "type": "string",
                      "description": "The absolute remote path to be replaced when passing paths back to the client.",
                      "default": ""
                    }
                  }
                },
                "description": "An array of mappings from a local path (editor) to the remote path (debugee). This setting is useful when working in a file system with symbolic links, running remote debugging, or debugging an executable compiled externally. The debug adapter will replace the local path with the remote path in all of the calls.  Overriden by `remotePath`.",
                "default": []
              },
              "trace": {
                "type": "string",
                "enum": [
                  "verbose",
                  "trace",
                  "log",
                  "info",
                  "warn",
                  "error"
                ],
                "default": "error",
                "description": "Various levels of logging shown in the debug console & 'Go Debug' output channel. When using the `legacy` debug adapter, the logs will also be written to a file if it is set to a value other than `error`."
              },
              "backend": {
                "type": "string",
                "enum": [
                  "default",
                  "native",
                  "lldb",
                  "rr"
                ],
                "description": "Backend used by delve. Maps to `dlv`'s `--backend` flag."
              },
              "logOutput": {
                "type": "string",
                "enum": [
                  "debugger",
                  "gdbwire",
                  "lldbout",
                  "debuglineerr",
                  "rpc",
                  "dap"
                ],
                "description": "Comma separated list of components that should produce debug output. Maps to dlv's `--log-output` flag. Check `dlv log` for details.",
                "default": "debugger"
              },
              "logDest": {
                "type": "string",
                "description": "dlv's `--log-dest` flag. See `dlv log` for details. Number argument is not allowed. Supported only in `dlv-dap` mode and on Linux and Mac OS."
              },
              "dlvLoadConfig": {
                "type": "object",
                "properties": {
                  "followPointers": {
                    "type": "boolean",
                    "description": "FollowPointers requests pointers to be automatically dereferenced",
                    "default": true
                  },
                  "maxVariableRecurse": {
                    "type": "number",
                    "description": "MaxVariableRecurse is how far to recurse when evaluating nested types",
                    "default": 1
                  },
                  "maxStringLen": {
                    "type": "number",
                    "description": "MaxStringLen is the maximum number of bytes read from a string",
                    "default": 64
                  },
                  "maxArrayValues": {
                    "type": "number",
                    "description": "MaxArrayValues is the maximum number of elements read from an array, a slice or a map",
                    "default": 64
                  },
                  "maxStructFields": {
                    "type": "number",
                    "description": "MaxStructFields is the maximum number of fields read from a struct, -1 will read all fields",
                    "default": -1
                  }
                },
                "description": "LoadConfig describes to delve, how to load values from target's memory. Not applicable when using `dlv-dap` mode.",
                "default": {
                  "followPointers": true,
                  "maxVariableRecurse": 1,
                  "maxStringLen": 64,
                  "maxArrayValues": 64,
                  "maxStructFields": -1
                }
              },
              "apiVersion": {
                "type": "number",
                "enum": [
                  1,
                  2
                ],
                "description": "Delve Api Version to use. Default value is 2. Not applicable when using `dlv-dap` mode.",
                "default": 2
              },
              "stackTraceDepth": {
                "type": "number",
                "description": "Maximum depth of stack trace collected from Delve.",
                "default": 50
              },
              "showGlobalVariables": {
                "type": "boolean",
                "default": false,
                "description": "Boolean value to indicate whether global package variables should be shown in the variables pane or not."
              },
              "showRegisters": {
                "type": "boolean",
                "default": false,
                "description": "Boolean value to indicate whether register variables should be shown in the variables pane or not."
              },
              "hideSystemGoroutines": {
                "type": "boolean",
                "default": false,
                "description": "Boolean value to indicate whether system goroutines should be hidden from call stack view."
              },
              "console": {
                "default": "internalConsole",
                "description": "(Experimental) Where to launch the debugger: internal console, integrated terminal, or external terminal. This does not affect tty of the running program. It is ignored in remote debugging.",
                "enum": [
                  "internalConsole",
                  "integratedTerminal",
                  "externalTerminal"
                ]
              },
              "asRoot": {
                "default": false,
                "description": "(Experimental) Debug with elevated permissions (on Unix). This requires `integrated` or `external` console modes and is ignored in remote debugging.",
                "type": "boolean"
              }
            }
          }
        }
      }
    ],
    "configuration": {
      "type": "object",
      "title": "Go",
      "properties": {
        "go.showWelcome": {
          "type": "boolean",
          "default": true,
          "description": "Specifies whether to show the Welcome experience on first install"
        },
        "go.buildOnSave": {
          "type": "string",
          "enum": [
            "package",
            "workspace",
            "off"
          ],
          "default": "package",
          "description": "Compiles code on file save using 'go build' or 'go test -c'. Not applicable when using the language server.",
          "scope": "resource",
          "markdownDeprecationMessage": "Enable the Go language server (`#go.useLanguageServer#`) to diagnose compile errors."
        },
        "go.buildFlags": {
          "type": "array",
          "items": {
            "type": "string"
          },
          "default": [],
          "description": "Flags to `go build`/`go test` used during build-on-save or running tests. (e.g. [\"-ldflags='-s'\"]) This is propagated to the language server if `gopls.build.buildFlags` is not specified.",
          "scope": "resource"
        },
        "go.buildTags": {
          "type": "string",
          "default": "",
          "description": "The Go build tags to use for all commands, that support a `-tags '...'` argument. When running tests, go.testTags will be used instead if it was set. This is propagated to the language server if `gopls.build.buildFlags` is not specified.",
          "scope": "resource"
        },
        "go.testTags": {
          "type": [
            "string",
            "null"
          ],
          "default": null,
          "description": "The Go build tags to use for when running tests. If null, then buildTags will be used.",
          "scope": "resource"
        },
        "go.disableConcurrentTests": {
          "type": "boolean",
          "default": false,
          "description": "If true, tests will not run concurrently. When a new test run is started, the previous will be cancelled.",
          "scope": "resource"
        },
        "go.installDependenciesWhenBuilding": {
          "type": "boolean",
          "default": false,
          "description": "If true, then `-i` flag will be passed to `go build` everytime the code is compiled. Since Go 1.10, setting this may be unnecessary unless you are in GOPATH mode and do not use the language server.",
          "scope": "resource"
        },
        "go.lintOnSave": {
          "type": "string",
          "enum": [
            "file",
            "package",
            "workspace",
            "off"
          ],
          "enumDescriptions": [
            "lint the current file on file saving",
            "lint the current package on file saving",
            "lint all the packages in the current workspace root folder on file saving",
            "do not run lint automatically"
          ],
          "default": "package",
          "description": "Lints code on file save using the configured Lint tool. Options are 'file', 'package', 'workspace' or 'off'.",
          "scope": "resource"
        },
        "go.lintTool": {
          "type": "string",
          "default": "staticcheck",
          "description": "Specifies Lint tool name.",
          "scope": "resource",
          "enum": [
            "staticcheck",
            "golint",
            "golangci-lint",
            "revive"
          ]
        },
        "go.lintFlags": {
          "type": "array",
          "items": {
            "type": "string"
          },
          "default": [],
          "description": "Flags to pass to Lint tool (e.g. [\"-min_confidence=.8\"])",
          "scope": "resource"
        },
        "go.vetOnSave": {
          "type": "string",
          "enum": [
            "package",
            "workspace",
            "off"
          ],
          "enumDescriptions": [
            "vet the current package on file saving",
            "vet all the packages in the current workspace root folder on file saving",
            "do not run vet automatically"
          ],
          "default": "package",
          "description": "Vets code on file save using 'go tool vet'. Not applicable when using the language server's diagnostics.",
          "scope": "resource"
        },
        "go.vetFlags": {
          "type": "array",
          "items": {
            "type": "string"
          },
          "default": [],
          "description": "Flags to pass to `go tool vet` (e.g. [\"-all\", \"-shadow\"]). Not applicable when using the language server's diagnostics.",
          "scope": "resource"
        },
        "go.formatTool": {
          "type": "string",
          "default": "default",
          "markdownDescription": "When the language server is enabled and one of `default`/`gofmt`/`goimports`/`gofumpt` is chosen, the language server will handle formatting. If `custom` tool is selected, the extension will use the `customFormatter` tool in the `#go.alternateTools#` section.",
          "scope": "resource",
          "enum": [
            "default",
            "gofmt",
            "goimports",
            "goformat",
            "gofumpt",
            "custom"
          ],
          "markdownEnumDescriptions": [
            "If the language server is enabled, format via the language server, which already supports gofmt, goimports, goreturns, and gofumpt. Otherwise, goimports.",
            "Formats the file according to the standard Go style. (not applicable when the language server is enabled)",
            "Organizes imports and formats the file with gofmt. (not applicable when the language server is enabled)",
            "Configurable gofmt, see https://github.com/mbenkmann/goformat.",
            "Stricter version of gofmt, see https://github.com/mvdan/gofumpt. . Use `#gopls.format.gofumpt#` instead)",
            "Formats using the custom tool specified as `customFormatter` in the `#go.alternateTools#` setting. The tool should take the input as STDIN and output the formatted code as STDOUT."
          ]
        },
        "go.formatFlags": {
          "type": "array",
          "items": {
            "type": "string"
          },
          "default": [],
          "description": "Flags to pass to format tool (e.g. [\"-s\"]). Not applicable when using the language server.",
          "scope": "resource"
        },
        "go.inferGopath": {
          "type": "boolean",
          "default": false,
          "description": "Infer GOPATH from the workspace root. This is ignored when using Go Modules.",
          "scope": "resource"
        },
        "go.gopath": {
          "type": [
            "string",
            "null"
          ],
          "default": null,
          "description": "Specify GOPATH here to override the one that is set as environment variable. The inferred GOPATH from workspace root overrides this, if go.inferGopath is set to true.",
          "scope": "machine-overridable"
        },
        "go.toolsGopath": {
          "type": [
            "string",
            "null"
          ],
          "default": null,
          "description": "Location to install the Go tools that the extension depends on if you don't want them in your GOPATH.",
          "scope": "machine-overridable"
        },
        "go.goroot": {
          "type": [
            "string",
            "null"
          ],
          "default": null,
          "description": "Specifies the GOROOT to use when no environment variable is set.",
          "scope": "machine-overridable"
        },
        "go.testOnSave": {
          "type": "boolean",
          "default": false,
          "description": "Run 'go test' on save for current package. It is not advised to set this to `true` when you have Auto Save enabled.",
          "scope": "resource"
        },
        "go.coverOnSave": {
          "type": "boolean",
          "default": false,
          "description": "If true, runs 'go test -coverprofile' on save and shows test coverage.",
          "scope": "resource"
        },
        "go.coverOnTestPackage": {
          "type": "boolean",
          "default": true,
          "description": "If true, shows test coverage when Go: Test Package command is run."
        },
        "go.coverOnSingleTest": {
          "type": "boolean",
          "default": false,
          "description": "If true, shows test coverage when Go: Test Function at cursor command is run."
        },
        "go.coverOnSingleTestFile": {
          "type": "boolean",
          "default": false,
          "description": "If true, shows test coverage when Go: Test Single File command is run."
        },
        "go.coverMode": {
          "type": "string",
          "enum": [
            "default",
            "set",
            "count",
            "atomic"
          ],
          "default": "default",
          "description": "When generating code coverage, the value for -covermode. 'default' is the default value chosen by the 'go test' command.",
          "scope": "resource"
        },
        "go.coverShowCounts": {
          "type": "boolean",
          "default": false,
          "description": "When generating code coverage, should counts be shown as --374--",
          "scope": "resource"
        },
        "go.coverageOptions": {
          "type": "string",
          "enum": [
            "showCoveredCodeOnly",
            "showUncoveredCodeOnly",
            "showBothCoveredAndUncoveredCode"
          ],
          "default": "showBothCoveredAndUncoveredCode",
          "description": "Use these options to control whether only covered or only uncovered code or both should be highlighted after running test coverage",
          "scope": "resource"
        },
        "go.coverageDecorator": {
          "type": "object",
          "properties": {
            "type": {
              "type": "string",
              "enum": [
                "highlight",
                "gutter"
              ]
            },
            "coveredHighlightColor": {
              "type": "string",
              "description": "Color in the rgba format to use to highlight covered code."
            },
            "uncoveredHighlightColor": {
              "type": "string",
              "description": "Color in the rgba format to use to highlight uncovered code."
            },
            "coveredBorderColor": {
              "type": "string",
              "description": "Color to use for the border of covered code."
            },
            "uncoveredBorderColor": {
              "type": "string",
              "description": "Color to use for the border of uncovered code."
            },
            "coveredGutterStyle": {
              "type": "string",
              "enum": [
                "blockblue",
                "blockred",
                "blockgreen",
                "blockyellow",
                "slashred",
                "slashgreen",
                "slashblue",
                "slashyellow",
                "verticalred",
                "verticalgreen",
                "verticalblue",
                "verticalyellow"
              ],
              "description": "Gutter style to indicate covered code."
            },
            "uncoveredGutterStyle": {
              "type": "string",
              "enum": [
                "blockblue",
                "blockred",
                "blockgreen",
                "blockyellow",
                "slashred",
                "slashgreen",
                "slashblue",
                "slashyellow",
                "verticalred",
                "verticalgreen",
                "verticalblue",
                "verticalyellow"
              ],
              "description": "Gutter style to indicate covered code."
            }
          },
          "additionalProperties": false,
          "default": {
            "type": "highlight",
            "coveredHighlightColor": "rgba(64,128,128,0.5)",
            "uncoveredHighlightColor": "rgba(128,64,64,0.25)",
            "coveredBorderColor": "rgba(64,128,128,0.5)",
            "uncoveredBorderColor": "rgba(128,64,64,0.25)",
            "coveredGutterStyle": "blockblue",
            "uncoveredGutterStyle": "slashyellow"
          },
          "description": "This option lets you choose the way to display code coverage. Choose either to highlight the complete line or to show a decorator in the gutter. You can customize the colors and borders for the former and the style for the latter.",
          "scope": "resource"
        },
        "go.testTimeout": {
          "type": "string",
          "default": "30s",
          "description": "Specifies the timeout for go test in ParseDuration format.",
          "scope": "resource"
        },
        "go.testEnvVars": {
          "type": "object",
          "default": {},
          "description": "Environment variables that will be passed to the process that runs the Go tests",
          "scope": "resource"
        },
        "go.testEnvFile": {
          "type": "string",
          "default": null,
          "description": "Absolute path to a file containing environment variables definitions. File contents should be of the form key=value.",
          "scope": "resource"
        },
        "go.testFlags": {
          "type": [
            "array",
            "null"
          ],
          "items": {
            "type": "string"
          },
          "default": null,
          "description": "Flags to pass to `go test`. If null, then buildFlags will be used. This is not propagated to the language server.",
          "scope": "resource"
        },
        "go.testExplorer.enable": {
          "type": "boolean",
          "default": true,
          "scope": "window",
          "description": "Enable the Go test explorer"
        },
        "go.testExplorer.packageDisplayMode": {
          "type": "string",
          "enum": [
            "flat",
            "nested"
          ],
          "default": "flat",
          "description": "Present packages in the test explorer flat or nested.",
          "scope": "resource"
        },
        "go.testExplorer.alwaysRunBenchmarks": {
          "type": "boolean",
          "default": false,
          "description": "Run benchmarks when running all tests in a file or folder.",
          "scope": "resource"
        },
        "go.testExplorer.concatenateMessages": {
          "type": "boolean",
          "default": true,
          "description": "Concatenate all test log messages for a given location into a single message.",
          "scope": "resource"
        },
        "go.testExplorer.showDynamicSubtestsInEditor": {
          "type": "boolean",
          "default": false,
          "description": "Set the source location of dynamically discovered subtests to the location of the containing function. As a result, dynamically discovered subtests will be added to the gutter test widget of the containing function.",
          "scope": "resource"
        },
        "go.testExplorer.showOutput": {
          "type": "boolean",
          "default": true,
          "description": "Open the test output terminal when a test run is started.",
          "scope": "window"
        },
        "go.experiments": {
          "type": "object",
          "default": {
            "testExplorer": true
          },
          "description": "Disable experimental features. These features are only available in the pre-release version.",
          "properties": {
            "testExplorer": {
              "type": "boolean",
              "default": true,
              "description": "Prefer the experimental test explorer"
            }
          }
        },
        "go.generateTestsFlags": {
          "type": "array",
          "items": {
            "type": "string"
          },
          "default": [],
          "description": "Additional command line flags to pass to `gotests` for generating tests.",
          "scope": "resource"
        },
        "go.toolsEnvVars": {
          "type": "object",
          "default": {},
          "description": "Environment variables that will be passed to the tools that run the Go tools (e.g. CGO_CFLAGS) and debuggee process launched by Delve. Format as string key:value pairs. When debugging, merged with `envFile` and `env` values with precedence `env` > `envFile` > `go.toolsEnvVars`.",
          "scope": "resource"
        },
        "go.useLanguageServer": {
          "type": "boolean",
          "default": true,
          "description": "Enable intellisense, code navigation, refactoring, formatting & diagnostics for Go. The features are powered by the Go language server \"gopls\"."
        },
        "go.languageServerFlags": {
          "type": "array",
          "default": [],
          "description": "Flags like -rpc.trace and -logfile to be used while running the language server."
        },
        "go.trace.server": {
          "type": "string",
          "enum": [
            "off",
            "messages",
            "verbose"
          ],
          "default": "off",
          "description": "Trace the communication between VS Code and the Go language server."
        },
        "go.logging.level": {
          "type": "string",
          "deprecationMessage": "This setting is deprecated. Use 'Developer: Set Log Level...' command to control logging level instead.",
          "scope": "machine-overridable"
        },
        "go.toolsManagement.go": {
          "type": "string",
          "default": "",
          "description": "The path to the `go` binary used to install the Go tools. If it's empty, the same `go` binary chosen for the project will be used for tool installation.",
          "scope": "machine-overridable"
        },
        "go.toolsManagement.declineAllInstalls": {
          "type": "boolean",
          "default": false,
          "description": "Whether the notifications to install missing tools will automatically declines, without even prompting.",
          "scope": "machine-overridable"
        },
        "go.toolsManagement.checkForUpdates": {
          "type": "string",
          "default": "proxy",
          "enum": [
            "proxy",
            "local",
            "off"
          ],
          "enumDescriptions": [
            "keeps notified of new releases by checking the Go module proxy (GOPROXY)",
            "checks only the minimum tools versions required by the extension",
            "completely disables version check (not recommended)"
          ],
          "markdownDescription": "Specify whether to prompt about new versions of Go and the Go tools (currently, only `gopls`) the extension depends on"
        },
        "go.toolsManagement.autoUpdate": {
          "type": "boolean",
          "default": false,
          "description": "Automatically update the tools used by the extension, without prompting the user.",
          "scope": "resource"
        },
        "go.enableCodeLens": {
          "type": "object",
          "properties": {
            "runtest": {
              "type": "boolean",
              "default": true,
              "description": "If true, enables code lens for running and debugging tests"
            }
          },
          "additionalProperties": false,
          "default": {
            "runtest": true
          },
          "description": "Feature level setting to enable/disable code lens for references and run/debug tests",
          "scope": "resource"
        },
        "go.addTags": {
          "type": "object",
          "properties": {
            "promptForTags": {
              "type": "boolean",
              "default": false,
              "description": "If true, Go: Add Tags command will prompt the user to provide tags, options, transform values instead of using the configured values"
            },
            "tags": {
              "type": "string",
              "default": "json",
              "description": "Comma separated tags to be used by Go: Add Tags command"
            },
            "options": {
              "type": "string",
              "default": "json=omitempty",
              "description": "Comma separated tag=options pairs to be used by Go: Add Tags command"
            },
            "transform": {
              "type": "string",
              "enum": [
                "snakecase",
                "camelcase",
                "lispcase",
                "pascalcase",
                "keep"
              ],
              "default": "snakecase",
              "description": "Transformation rule used by Go: Add Tags command to add tags"
            },
            "template": {
              "type": "string",
              "default": "",
              "description": "Custom format used by Go: Add Tags command for the tag value to be applied"
            }
          },
          "additionalProperties": false,
          "default": {
            "tags": "json",
            "options": "json=omitempty",
            "promptForTags": false,
            "transform": "snakecase",
            "template": ""
          },
          "description": "Tags and options configured here will be used by the Add Tags command to add tags to struct fields. If promptForTags is true, then user will be prompted for tags and options. By default, json tags are added.",
          "scope": "resource"
        },
        "go.removeTags": {
          "type": "object",
          "properties": {
            "promptForTags": {
              "type": "boolean",
              "default": false,
              "description": "If true, Go: Remove Tags command will prompt the user to provide tags and options instead of using the configured values"
            },
            "tags": {
              "type": "string",
              "default": "json",
              "description": "Comma separated tags to be used by Go: Remove Tags command"
            },
            "options": {
              "type": "string",
              "default": "json=omitempty",
              "description": "Comma separated tag=options pairs to be used by Go: Remove Tags command"
            }
          },
          "additionalProperties": false,
          "default": {
            "tags": "",
            "options": "",
            "promptForTags": false
          },
          "description": "Tags and options configured here will be used by the Remove Tags command to remove tags to struct fields. If promptForTags is true, then user will be prompted for tags and options. By default, all tags and options will be removed.",
          "scope": "resource"
        },
        "go.playground": {
          "type": "object",
          "properties": {
            "openbrowser": {
              "type": "boolean",
              "default": true,
              "description": "Whether to open the created Go Playground in the default browser"
            },
            "share": {
              "type": "boolean",
              "default": true,
              "description": "Whether to make the created Go Playground shareable"
            },
            "run": {
              "type": "boolean",
              "default": true,
              "description": "Whether to run the created Go Playground after creation"
            }
          },
          "description": "The flags configured here will be passed through to command `goplay`",
          "additionalProperties": false,
          "default": {
            "openbrowser": true,
            "share": true,
            "run": true
          }
        },
        "go.editorContextMenuCommands": {
          "type": "object",
          "properties": {
            "toggleTestFile": {
              "type": "boolean",
              "default": true,
              "description": "If true, adds command to toggle between a Go file and its test file to the editor context menu"
            },
            "addTags": {
              "type": "boolean",
              "default": true,
              "description": "If true, adds command to add configured tags from struct fields to the editor context menu"
            },
            "removeTags": {
              "type": "boolean",
              "default": true,
              "description": "If true, adds command to remove configured tags from struct fields to the editor context menu"
            },
            "fillStruct": {
              "type": "boolean",
              "default": true,
              "description": "If true, adds command to fill struct literal with default values to the editor context menu"
            },
            "testAtCursor": {
              "type": "boolean",
              "default": false,
              "description": "If true, adds command to run the test under the cursor to the editor context menu"
            },
            "testFile": {
              "type": "boolean",
              "default": true,
              "description": "If true, adds command to run all tests in the current file to the editor context menu"
            },
            "testPackage": {
              "type": "boolean",
              "default": true,
              "description": "If true, adds command to run all tests in the current package to the editor context menu"
            },
            "generateTestForFunction": {
              "type": "boolean",
              "default": true,
              "description": "If true, adds command to generate unit tests for function under the cursor to the editor context menu"
            },
            "generateTestForFile": {
              "type": "boolean",
              "default": true,
              "description": "If true, adds command to generate unit tests for current file to the editor context menu"
            },
            "generateTestForPackage": {
              "type": "boolean",
              "default": true,
              "description": "If true, adds command to generate unit tests for current package to the editor context menu"
            },
            "addImport": {
              "type": "boolean",
              "default": true,
              "description": "If true, adds command to import a package to the editor context menu"
            },
            "testCoverage": {
              "type": "boolean",
              "default": true,
              "description": "If true, adds command to run test coverage to the editor context menu"
            },
            "playground": {
              "type": "boolean",
              "default": true,
              "description": "If true, adds command to upload the current file or selection to the Go Playground"
            },
            "debugTestAtCursor": {
              "type": "boolean",
              "default": false,
              "description": "If true, adds command to debug the test under the cursor to the editor context menu"
            },
            "benchmarkAtCursor": {
              "type": "boolean",
              "default": false,
              "description": "If true, adds command to benchmark the test under the cursor to the editor context menu"
            }
          },
          "additionalProperties": false,
          "default": {
            "toggleTestFile": true,
            "addTags": true,
            "removeTags": false,
            "fillStruct": false,
            "testAtCursor": true,
            "testFile": false,
            "testPackage": false,
            "generateTestForFunction": true,
            "generateTestForFile": false,
            "generateTestForPackage": false,
            "addImport": true,
            "testCoverage": true,
            "playground": true,
            "debugTestAtCursor": true,
            "benchmarkAtCursor": false
          },
          "description": "Experimental Feature: Enable/Disable entries from the context menu in the editor.",
          "scope": "resource"
        },
        "go.delveConfig": {
          "type": "object",
          "properties": {
            "dlvLoadConfig": {
              "type": "object",
              "properties": {
                "followPointers": {
                  "type": "boolean",
                  "description": "FollowPointers requests pointers to be automatically dereferenced",
                  "default": true
                },
                "maxVariableRecurse": {
                  "type": "number",
                  "description": "MaxVariableRecurse is how far to recurse when evaluating nested types",
                  "default": 1
                },
                "maxStringLen": {
                  "type": "number",
                  "description": "MaxStringLen is the maximum number of bytes read from a string",
                  "default": 64
                },
                "maxArrayValues": {
                  "type": "number",
                  "description": "MaxArrayValues is the maximum number of elements read from an array, a slice or a map",
                  "default": 64
                },
                "maxStructFields": {
                  "type": "number",
                  "description": "MaxStructFields is the maximum number of fields read from a struct, -1 will read all fields",
                  "default": -1
                }
              },
              "description": "LoadConfig describes to delve, how to load values from target's memory. Ignored by 'dlv-dap'.",
              "default": {
                "followPointers": true,
                "maxVariableRecurse": 1,
                "maxStringLen": 64,
                "maxArrayValues": 64,
                "maxStructFields": -1
              }
            },
            "apiVersion": {
              "type": "number",
              "enum": [
                1,
                2
              ],
              "description": "Delve Api Version to use. Default value is 2. This applies only when using the 'legacy' debug adapter.",
              "default": 2
            },
            "showGlobalVariables": {
              "type": "boolean",
              "description": "Boolean value to indicate whether global package variables should be shown in the variables pane or not.",
              "default": false
            },
            "showRegisters": {
              "type": "boolean",
              "default": false,
              "description": "Boolean value to indicate whether register variables should be shown in the variables pane or not."
            },
            "hideSystemGoroutines": {
              "type": "boolean",
              "default": false,
              "description": "Boolean value to indicate whether system goroutines should be hidden from call stack view."
            },
            "showLog": {
              "type": "boolean",
              "description": "Show log output from the delve debugger. Maps to dlv's `--log` flag.",
              "default": false
            },
            "logOutput": {
              "type": "string",
              "enum": [
                "debugger",
                "gdbwire",
                "lldbout",
                "debuglineerr",
                "rpc",
                "dap"
              ],
              "description": "Comma separated list of components that should produce debug output. Maps to dlv's `--log-output` flag. Check `dlv log` for details.",
              "default": "debugger"
            },
            "debugAdapter": {
              "type": "string",
              "enum": [
                "legacy",
                "dlv-dap"
              ],
              "description": "Select which debug adapter to use by default. This is also used for choosing which debug adapter to use when no launch.json is present and with codelenses.",
              "default": "dlv-dap"
            },
            "dlvFlags": {
              "type": "array",
              "description": "Extra flags for `dlv`. See `dlv help` for the full list of supported. Flags such as `--log-output`, `--log`, `--log-dest`, `--api-version`, `--output`, `--backend` already have corresponding properties in the debug configuration, and flags such as `--listen` and `--headless` are used internally. If they are specified in `dlvFlags`, they may be ignored or cause an error.",
              "items": {
                "type": "string"
              },
              "default": []
            },
            "substitutePath": {
              "type": "array",
              "items": {
                "type": "object",
                "properties": {
                  "from": {
                    "type": "string",
                    "description": "The absolute local path to be replaced when passing paths to the debugger",
                    "default": ""
                  },
                  "to": {
                    "type": "string",
                    "description": "The absolute remote path to be replaced when passing paths back to the client",
                    "default": ""
                  }
                }
              },
              "description": "An array of mappings from a local path to the remote path that is used by the debuggee. The debug adapter will replace the local path with the remote path in all of the calls. Overriden by `remotePath` (in attach request).",
              "default": []
            }
          },
          "default": {},
          "description": "Delve settings that applies to all debugging sessions. Debug configuration in the launch.json file will override these values.",
          "scope": "resource"
        },
        "go.alternateTools": {
          "type": "object",
          "default": {},
          "description": "Alternate tools or alternate paths for the same tools used by the Go extension. Provide either absolute path or the name of the binary in GOPATH/bin, GOROOT/bin or PATH. Useful when you want to use wrapper script for the Go tools.",
          "scope": "resource",
          "properties": {
            "go": {
              "type": "string",
              "default": "go",
              "description": "Alternate tool to use instead of the go binary or alternate path to use for the go binary."
            },
            "gopls": {
              "type": "string",
              "default": "gopls",
              "description": "Alternate tool to use instead of the gopls binary or alternate path to use for the gopls binary."
            },
            "dlv": {
              "type": "string",
              "default": "dlv",
              "description": "Alternate tool to use instead of the dlv binary or alternate path to use for the dlv binary."
            },
            "customFormatter": {
              "type": "string",
              "default": "",
              "markdownDescription": "Custom formatter to use instead of the language server. This should be used with the `custom` option in `#go.formatTool#`."
            }
          },
          "additionalProperties": true
        },
        "go.tasks.provideDefault": {
          "default": true,
          "description": "enable the default go build/test task provider.",
          "scope": "window",
          "type": "boolean"
        },
        "go.terminal.activateEnvironment": {
          "default": true,
          "description": "Apply the Go & PATH environment variables used by the extension to all integrated terminals.",
          "scope": "resource",
          "type": "boolean"
        },
        "gopls": {
          "type": "object",
          "markdownDescription": "Configure the default Go language server ('gopls'). In most cases, configuring this section is unnecessary. See [the documentation](https://github.com/golang/tools/blob/master/gopls/doc/settings.md) for all available settings.",
          "scope": "resource",
          "properties": {
            "build.buildFlags": {
              "type": "array",
              "markdownDescription": "buildFlags is the set of flags passed on to the build system when invoked.\nIt is applied to queries like `go list`, which is used when discovering files.\nThe most common use is to set `-tags`.\n\nIf unspecified, values of `go.buildFlags, go.buildTags` will be propagated.\n",
              "default": [],
              "scope": "resource"
            },
            "build.directoryFilters": {
              "type": "array",
              "markdownDescription": "directoryFilters can be used to exclude unwanted directories from the\nworkspace. By default, all directories are included. Filters are an\noperator, `+` to include and `-` to exclude, followed by a path prefix\nrelative to the workspace folder. They are evaluated in order, and\nthe last filter that applies to a path controls whether it is included.\nThe path prefix can be empty, so an initial `-` excludes everything.\n\nDirectoryFilters also supports the `**` operator to match 0 or more directories.\n\nExamples:\n\nExclude node_modules at current depth: `-node_modules`\n\nExclude node_modules at any depth: `-**/node_modules`\n\nInclude only project_a: `-` (exclude everything), `+project_a`\n\nInclude only project_a, but not node_modules inside it: `-`, `+project_a`, `-project_a/node_modules`\n",
              "default": [
                "-**/node_modules"
              ],
              "scope": "resource"
            },
            "build.env": {
              "type": "object",
              "markdownDescription": "env adds environment variables to external commands run by `gopls`, most notably `go list`.\n",
              "scope": "resource"
            },
            "build.expandWorkspaceToModule": {
              "type": "boolean",
              "markdownDescription": "(Experimental) expandWorkspaceToModule determines which packages are considered\n\"workspace packages\" when the workspace is using modules.\n\nWorkspace packages affect the scope of workspace-wide operations. Notably,\ngopls diagnoses all packages considered to be part of the workspace after\nevery keystroke, so by setting \"ExpandWorkspaceToModule\" to false, and\nopening a nested workspace directory, you can reduce the amount of work\ngopls has to do to keep your workspace up to date.\n",
              "default": true,
              "scope": "resource"
            },
            "build.memoryMode": {
              "type": "string",
              "markdownDescription": "(Experimental) obsolete, no effect\n",
              "default": "",
              "scope": "resource"
            },
            "build.standaloneTags": {
              "type": "array",
              "markdownDescription": "standaloneTags specifies a set of build constraints that identify\nindividual Go source files that make up the entire main package of an\nexecutable.\n\nA common example of standalone main files is the convention of using the\ndirective `//go:build ignore` to denote files that are not intended to be\nincluded in any package, for example because they are invoked directly by\nthe developer using `go run`.\n\nGopls considers a file to be a standalone main file if and only if it has\npackage name \"main\" and has a build directive of the exact form\n\"//go:build tag\" or \"// +build tag\", where tag is among the list of tags\nconfigured by this setting. Notably, if the build constraint is more\ncomplicated than a simple tag (such as the composite constraint\n`//go:build tag && go1.18`), the file is not considered to be a standalone\nmain file.\n\nThis setting is only supported when gopls is built with Go 1.16 or later.\n",
              "default": [
                "ignore"
              ],
              "scope": "resource"
            },
            "build.templateExtensions": {
              "type": "array",
              "markdownDescription": "templateExtensions gives the extensions of file names that are treated\nas template files. (The extension\nis the part of the file name after the final dot.)\n",
              "default": [],
              "scope": "resource"
            },
            "formatting.gofumpt": {
              "type": "boolean",
              "markdownDescription": "gofumpt indicates if we should run gofumpt formatting.\n",
              "default": false,
              "scope": "resource"
            },
            "formatting.local": {
              "type": "string",
              "markdownDescription": "local is the equivalent of the `goimports -local` flag, which puts\nimports beginning with this string after third-party packages. It should\nbe the prefix of the import path whose imports should be grouped\nseparately.\n\nIt is used when tidying imports (during an LSP Organize\nImports request) or when inserting new ones (for example,\nduring completion); an LSP Formatting request merely sorts the\nexisting imports.\n",
              "default": "",
              "scope": "resource"
            },
            "ui.codelenses": {
              "type": "object",
              "markdownDescription": "codelenses overrides the enabled/disabled state of each of gopls'\nsources of [Code Lenses](codelenses.md).\n\nExample Usage:\n\n```json5\n\"gopls\": {\n...\n  \"codelenses\": {\n    \"generate\": false,  // Don't show the `go generate` lens.\n    \"gc_details\": true  // Show a code lens toggling the display of gc's choices.\n  }\n...\n}\n```\n",
              "scope": "resource",
              "properties": {
                "gc_details": {
                  "type": "boolean",
                  "markdownDescription": "`\"gc_details\"`: Toggle display of Go compiler optimization decisions\n\nThis codelens source causes the `package` declaration of\neach file to be annotated with a command to toggle the\nstate of the per-session variable that controls whether\noptimization decisions from the Go compiler (formerly known\nas \"gc\") should be displayed as diagnostics.\n\nOptimization decisions include:\n- whether a variable escapes, and how escape is inferred;\n- whether a nil-pointer check is implied or eliminated;\n- whether a function can be inlined.\n\nTODO(adonovan): this source is off by default because the\nannotation is annoying and because VS Code has a separate\n\"Toggle gc details\" command. Replace it with a Code Action\n(\"Source action...\").\n",
                  "default": false
                },
                "generate": {
                  "type": "boolean",
                  "markdownDescription": "`\"generate\"`: Run `go generate`\n\nThis codelens source annotates any `//go:generate` comments\nwith commands to run `go generate` in this directory, on\nall directories recursively beneath this one.\n\nSee [Generating code](https://go.dev/blog/generate) for\nmore details.\n",
                  "default": true
                },
                "regenerate_cgo": {
                  "type": "boolean",
                  "markdownDescription": "`\"regenerate_cgo\"`: Re-generate cgo declarations\n\nThis codelens source annotates an `import \"C\"` declaration\nwith a command to re-run the [cgo\ncommand](https://pkg.go.dev/cmd/cgo) to regenerate the\ncorresponding Go declarations.\n\nUse this after editing the C code in comments attached to\nthe import, or in C header files included by it.\n",
                  "default": true
                },
                "run_govulncheck": {
                  "type": "boolean",
                  "markdownDescription": "`\"run_govulncheck\"`: Run govulncheck (legacy)\n\nThis codelens source annotates the `module` directive in a go.mod file\nwith a command to run Govulncheck asynchronously.\n\n[Govulncheck](https://go.dev/blog/vuln) is a static analysis tool that\ncomputes the set of functions reachable within your application, including\ndependencies; queries a database of known security vulnerabilities; and\nreports any potential problems it finds.\n",
                  "default": false
                },
                "test": {
                  "type": "boolean",
                  "markdownDescription": "`\"test\"`: Run tests and benchmarks\n\nThis codelens source annotates each `Test` and `Benchmark`\nfunction in a `*_test.go` file with a command to run it.\n\nThis source is off by default because VS Code has\na client-side custom UI for testing, and because progress\nnotifications are not a great UX for streamed test output.\nSee:\n- golang/go#67400 for a discussion of this feature.\n- https://github.com/joaotavora/eglot/discussions/1402\n  for an alternative approach.\n",
                  "default": false
                },
                "tidy": {
                  "type": "boolean",
                  "markdownDescription": "`\"tidy\"`: Tidy go.mod file\n\nThis codelens source annotates the `module` directive in a\ngo.mod file with a command to run [`go mod\ntidy`](https://go.dev/ref/mod#go-mod-tidy), which ensures\nthat the go.mod file matches the source code in the module.\n",
                  "default": true
                },
                "upgrade_dependency": {
                  "type": "boolean",
                  "markdownDescription": "`\"upgrade_dependency\"`: Update dependencies\n\nThis codelens source annotates the `module` directive in a\ngo.mod file with commands to:\n\n- check for available upgrades,\n- upgrade direct dependencies, and\n- upgrade all dependencies transitively.\n",
                  "default": true
                },
                "vendor": {
                  "type": "boolean",
                  "markdownDescription": "`\"vendor\"`: Update vendor directory\n\nThis codelens source annotates the `module` directive in a\ngo.mod file with a command to run [`go mod\nvendor`](https://go.dev/ref/mod#go-mod-vendor), which\ncreates or updates the directory named `vendor` in the\nmodule root so that it contains an up-to-date copy of all\nnecessary package dependencies.\n",
                  "default": true
                },
                "vulncheck": {
                  "type": "boolean",
                  "markdownDescription": "`\"vulncheck\"`: Run govulncheck\n\nThis codelens source annotates the `module` directive in a go.mod file\nwith a command to run govulncheck synchronously.\n\n[Govulncheck](https://go.dev/blog/vuln) is a static analysis tool that\ncomputes the set of functions reachable within your application, including\ndependencies; queries a database of known security vulnerabilities; and\nreports any potential problems it finds.\n",
                  "default": false
                }
              }
            },
            "ui.completion.completeFunctionCalls": {
              "type": "boolean",
              "markdownDescription": "completeFunctionCalls enables function call completion.\n\nWhen completing a statement, or when a function return type matches the\nexpected of the expression being completed, completion may suggest call\nexpressions (i.e. may include parentheses).\n",
              "default": true,
              "scope": "resource"
            },
            "ui.completion.completionBudget": {
              "type": "string",
              "markdownDescription": "(For Debugging) completionBudget is the soft latency goal for completion requests. Most\nrequests finish in a couple milliseconds, but in some cases deep\ncompletions can take much longer. As we use up our budget we\ndynamically reduce the search scope to ensure we return timely\nresults. Zero means unlimited.\n",
              "default": "100ms",
              "scope": "resource"
            },
            "ui.completion.experimentalPostfixCompletions": {
              "type": "boolean",
              "markdownDescription": "(Experimental) experimentalPostfixCompletions enables artificial method snippets\nsuch as \"someSlice.sort!\".\n",
              "default": true,
              "scope": "resource"
            },
            "ui.completion.matcher": {
              "type": "string",
              "markdownDescription": "(Advanced) matcher sets the algorithm that is used when calculating completion\ncandidates.\n",
              "enum": [
                "CaseInsensitive",
                "CaseSensitive",
                "Fuzzy"
              ],
              "markdownEnumDescriptions": [
                "",
                "",
                ""
              ],
              "default": "Fuzzy",
              "scope": "resource"
            },
            "ui.completion.usePlaceholders": {
              "type": "boolean",
              "markdownDescription": "placeholders enables placeholders for function parameters or struct\nfields in completion responses.\n",
              "default": false,
              "scope": "resource"
            },
            "ui.diagnostic.analyses": {
              "type": "object",
              "markdownDescription": "analyses specify analyses that the user would like to enable or disable.\nA map of the names of analysis passes that should be enabled/disabled.\nA full list of analyzers that gopls uses can be found in\n[analyzers.md](https://github.com/golang/tools/blob/master/gopls/doc/analyzers.md).\n\nExample Usage:\n\n```json5\n...\n\"analyses\": {\n  \"unreachable\": false, // Disable the unreachable analyzer.\n  \"unusedvariable\": true  // Enable the unusedvariable analyzer.\n}\n...\n```\n",
              "scope": "resource",
              "properties": {
                "appends": {
                  "type": "boolean",
                  "markdownDescription": "check for missing values after append\n\nThis checker reports calls to append that pass\nno values to be appended to the slice.\n\n\ts := []string{\"a\", \"b\", \"c\"}\n\t_ = append(s)\n\nSuch calls are always no-ops and often indicate an\nunderlying mistake.",
                  "default": true
                },
                "asmdecl": {
                  "type": "boolean",
                  "markdownDescription": "report mismatches between assembly files and Go declarations",
                  "default": true
                },
                "assign": {
                  "type": "boolean",
                  "markdownDescription": "check for useless assignments\n\nThis checker reports assignments of the form x = x or a[i] = a[i].\nThese are almost always useless, and even when they aren't they are\nusually a mistake.",
                  "default": true
                },
                "atomic": {
                  "type": "boolean",
                  "markdownDescription": "check for common mistakes using the sync/atomic package\n\nThe atomic checker looks for assignment statements of the form:\n\n\tx = atomic.AddUint64(&x, 1)\n\nwhich are not atomic.",
                  "default": true
                },
                "atomicalign": {
                  "type": "boolean",
                  "markdownDescription": "check for non-64-bits-aligned arguments to sync/atomic functions",
                  "default": true
                },
                "bools": {
                  "type": "boolean",
                  "markdownDescription": "check for common mistakes involving boolean operators",
                  "default": true
                },
                "buildtag": {
                  "type": "boolean",
                  "markdownDescription": "check //go:build and // +build directives",
                  "default": true
                },
                "cgocall": {
                  "type": "boolean",
                  "markdownDescription": "detect some violations of the cgo pointer passing rules\n\nCheck for invalid cgo pointer passing.\nThis looks for code that uses cgo to call C code passing values\nwhose types are almost always invalid according to the cgo pointer\nsharing rules.\nSpecifically, it warns about attempts to pass a Go chan, map, func,\nor slice to C, either directly, or via a pointer, array, or struct.",
                  "default": true
                },
                "composites": {
                  "type": "boolean",
                  "markdownDescription": "check for unkeyed composite literals\n\nThis analyzer reports a diagnostic for composite literals of struct\ntypes imported from another package that do not use the field-keyed\nsyntax. Such literals are fragile because the addition of a new field\n(even if unexported) to the struct will cause compilation to fail.\n\nAs an example,\n\n\terr = &net.DNSConfigError{err}\n\nshould be replaced by:\n\n\terr = &net.DNSConfigError{Err: err}\n",
                  "default": true
                },
                "copylocks": {
                  "type": "boolean",
                  "markdownDescription": "check for locks erroneously passed by value\n\nInadvertently copying a value containing a lock, such as sync.Mutex or\nsync.WaitGroup, may cause both copies to malfunction. Generally such\nvalues should be referred to through a pointer.",
                  "default": true
                },
                "deepequalerrors": {
                  "type": "boolean",
                  "markdownDescription": "check for calls of reflect.DeepEqual on error values\n\nThe deepequalerrors checker looks for calls of the form:\n\n    reflect.DeepEqual(err1, err2)\n\nwhere err1 and err2 are errors. Using reflect.DeepEqual to compare\nerrors is discouraged.",
                  "default": true
                },
                "defers": {
                  "type": "boolean",
                  "markdownDescription": "report common mistakes in defer statements\n\nThe defers analyzer reports a diagnostic when a defer statement would\nresult in a non-deferred call to time.Since, as experience has shown\nthat this is nearly always a mistake.\n\nFor example:\n\n\tstart := time.Now()\n\t...\n\tdefer recordLatency(time.Since(start)) // error: call to time.Since is not deferred\n\nThe correct code is:\n\n\tdefer func() { recordLatency(time.Since(start)) }()",
                  "default": true
                },
                "deprecated": {
                  "type": "boolean",
                  "markdownDescription": "check for use of deprecated identifiers\n\nThe deprecated analyzer looks for deprecated symbols and package\nimports.\n\nSee https://go.dev/wiki/Deprecated to learn about Go's convention\nfor documenting and signaling deprecated identifiers.",
                  "default": true
                },
                "directive": {
                  "type": "boolean",
                  "markdownDescription": "check Go toolchain directives such as //go:debug\n\nThis analyzer checks for problems with known Go toolchain directives\nin all Go source files in a package directory, even those excluded by\n//go:build constraints, and all non-Go source files too.\n\nFor //go:debug (see https://go.dev/doc/godebug), the analyzer checks\nthat the directives are placed only in Go source files, only above the\npackage comment, and only in package main or *_test.go files.\n\nSupport for other known directives may be added in the future.\n\nThis analyzer does not check //go:build, which is handled by the\nbuildtag analyzer.\n",
                  "default": true
                },
                "embed": {
                  "type": "boolean",
                  "markdownDescription": "check //go:embed directive usage\n\nThis analyzer checks that the embed package is imported if //go:embed\ndirectives are present, providing a suggested fix to add the import if\nit is missing.\n\nThis analyzer also checks that //go:embed directives precede the\ndeclaration of a single variable.",
                  "default": true
                },
                "errorsas": {
                  "type": "boolean",
                  "markdownDescription": "report passing non-pointer or non-error values to errors.As\n\nThe errorsas analysis reports calls to errors.As where the type\nof the second argument is not a pointer to a type implementing error.",
                  "default": true
                },
                "fillreturns": {
                  "type": "boolean",
                  "markdownDescription": "suggest fixes for errors due to an incorrect number of return values\n\nThis checker provides suggested fixes for type errors of the\ntype \"wrong number of return values (want %d, got %d)\". For example:\n\n\tfunc m() (int, string, *bool, error) {\n\t\treturn\n\t}\n\nwill turn into\n\n\tfunc m() (int, string, *bool, error) {\n\t\treturn 0, \"\", nil, nil\n\t}\n\nThis functionality is similar to https://github.com/sqs/goreturns.",
                  "default": true
                },
                "framepointer": {
                  "type": "boolean",
                  "markdownDescription": "report assembly that clobbers the frame pointer before saving it",
                  "default": true
                },
                "httpresponse": {
                  "type": "boolean",
                  "markdownDescription": "check for mistakes using HTTP responses\n\nA common mistake when using the net/http package is to defer a function\ncall to close the http.Response Body before checking the error that\ndetermines whether the response is valid:\n\n\tresp, err := http.Head(url)\n\tdefer resp.Body.Close()\n\tif err != nil {\n\t\tlog.Fatal(err)\n\t}\n\t// (defer statement belongs here)\n\nThis checker helps uncover latent nil dereference bugs by reporting a\ndiagnostic for such mistakes.",
                  "default": true
                },
                "ifaceassert": {
                  "type": "boolean",
                  "markdownDescription": "detect impossible interface-to-interface type assertions\n\nThis checker flags type assertions v.(T) and corresponding type-switch cases\nin which the static type V of v is an interface that cannot possibly implement\nthe target interface T. This occurs when V and T contain methods with the same\nname but different signatures. Example:\n\n\tvar v interface {\n\t\tRead()\n\t}\n\t_ = v.(io.Reader)\n\nThe Read method in v has a different signature than the Read method in\nio.Reader, so this assertion cannot succeed.",
                  "default": true
                },
                "infertypeargs": {
                  "type": "boolean",
                  "markdownDescription": "check for unnecessary type arguments in call expressions\n\nExplicit type arguments may be omitted from call expressions if they can be\ninferred from function arguments, or from other type arguments:\n\n\tfunc f[T any](T) {}\n\t\n\tfunc _() {\n\t\tf[string](\"foo\") // string could be inferred\n\t}\n",
                  "default": true
                },
                "loopclosure": {
                  "type": "boolean",
                  "markdownDescription": "check references to loop variables from within nested functions\n\nThis analyzer reports places where a function literal references the\niteration variable of an enclosing loop, and the loop calls the function\nin such a way (e.g. with go or defer) that it may outlive the loop\niteration and possibly observe the wrong value of the variable.\n\nNote: An iteration variable can only outlive a loop iteration in Go versions <=1.21.\nIn Go 1.22 and later, the loop variable lifetimes changed to create a new\niteration variable per loop iteration. (See go.dev/issue/60078.)\n\nIn this example, all the deferred functions run after the loop has\ncompleted, so all observe the final value of v [<go1.22].\n\n\tfor _, v := range list {\n\t    defer func() {\n\t        use(v) // incorrect\n\t    }()\n\t}\n\nOne fix is to create a new variable for each iteration of the loop:\n\n\tfor _, v := range list {\n\t    v := v // new var per iteration\n\t    defer func() {\n\t        use(v) // ok\n\t    }()\n\t}\n\nAfter Go version 1.22, the previous two for loops are equivalent\nand both are correct.\n\nThe next example uses a go statement and has a similar problem [<go1.22].\nIn addition, it has a data race because the loop updates v\nconcurrent with the goroutines accessing it.\n\n\tfor _, v := range elem {\n\t    go func() {\n\t        use(v)  // incorrect, and a data race\n\t    }()\n\t}\n\nA fix is the same as before. The checker also reports problems\nin goroutines started by golang.org/x/sync/errgroup.Group.\nA hard-to-spot variant of this form is common in parallel tests:\n\n\tfunc Test(t *testing.T) {\n\t    for _, test := range tests {\n\t        t.Run(test.name, func(t *testing.T) {\n\t            t.Parallel()\n\t            use(test) // incorrect, and a data race\n\t        })\n\t    }\n\t}\n\nThe t.Parallel() call causes the rest of the function to execute\nconcurrent with the loop [<go1.22].\n\nThe analyzer reports references only in the last statement,\nas it is not deep enough to understand the effects of subsequent\nstatements that might render the reference benign.\n(\"Last statement\" is defined recursively in compound\nstatements such as if, switch, and select.)\n\nSee: https://golang.org/doc/go_faq.html#closures_and_goroutines",
                  "default": true
                },
                "lostcancel": {
                  "type": "boolean",
                  "markdownDescription": "check cancel func returned by context.WithCancel is called\n\nThe cancellation function returned by context.WithCancel, WithTimeout,\nWithDeadline and variants such as WithCancelCause must be called,\nor the new context will remain live until its parent context is cancelled.\n(The background context is never cancelled.)",
                  "default": true
                },
                "nilfunc": {
                  "type": "boolean",
                  "markdownDescription": "check for useless comparisons between functions and nil\n\nA useless comparison is one like f == nil as opposed to f() == nil.",
                  "default": true
                },
                "nilness": {
                  "type": "boolean",
                  "markdownDescription": "check for redundant or impossible nil comparisons\n\nThe nilness checker inspects the control-flow graph of each function in\na package and reports nil pointer dereferences, degenerate nil\npointers, and panics with nil values. A degenerate comparison is of the form\nx==nil or x!=nil where x is statically known to be nil or non-nil. These are\noften a mistake, especially in control flow related to errors. Panics with nil\nvalues are checked because they are not detectable by\n\n\tif r := recover(); r != nil {\n\nThis check reports conditions such as:\n\n\tif f == nil { // impossible condition (f is a function)\n\t}\n\nand:\n\n\tp := &v\n\t...\n\tif p != nil { // tautological condition\n\t}\n\nand:\n\n\tif p == nil {\n\t\tprint(*p) // nil dereference\n\t}\n\nand:\n\n\tif p == nil {\n\t\tpanic(p)\n\t}\n\nSometimes the control flow may be quite complex, making bugs hard\nto spot. In the example below, the err.Error expression is\nguaranteed to panic because, after the first return, err must be\nnil. The intervening loop is just a distraction.\n\n\t...\n\terr := g.Wait()\n\tif err != nil {\n\t\treturn err\n\t}\n\tpartialSuccess := false\n\tfor _, err := range errs {\n\t\tif err == nil {\n\t\t\tpartialSuccess = true\n\t\t\tbreak\n\t\t}\n\t}\n\tif partialSuccess {\n\t\treportStatus(StatusMessage{\n\t\t\tCode:   code.ERROR,\n\t\t\tDetail: err.Error(), // \"nil dereference in dynamic method call\"\n\t\t})\n\t\treturn nil\n\t}\n\n...",
                  "default": true
                },
                "nonewvars": {
                  "type": "boolean",
                  "markdownDescription": "suggested fixes for \"no new vars on left side of :=\"\n\nThis checker provides suggested fixes for type errors of the\ntype \"no new vars on left side of :=\". For example:\n\n\tz := 1\n\tz := 2\n\nwill turn into\n\n\tz := 1\n\tz = 2",
                  "default": true
                },
                "noresultvalues": {
                  "type": "boolean",
                  "markdownDescription": "suggested fixes for unexpected return values\n\nThis checker provides suggested fixes for type errors of the\ntype \"no result values expected\" or \"too many return values\".\nFor example:\n\n\tfunc z() { return nil }\n\nwill turn into\n\n\tfunc z() { return }",
                  "default": true
                },
                "printf": {
                  "type": "boolean",
                  "markdownDescription": "check consistency of Printf format strings and arguments\n\nThe check applies to calls of the formatting functions such as\n[fmt.Printf] and [fmt.Sprintf], as well as any detected wrappers of\nthose functions such as [log.Printf]. It reports a variety of\nmistakes such as syntax errors in the format string and mismatches\n(of number and type) between the verbs and their arguments.\n\nSee the documentation of the fmt package for the complete set of\nformat operators and their operand types.",
                  "default": true
                },
                "shadow": {
                  "type": "boolean",
                  "markdownDescription": "check for possible unintended shadowing of variables\n\nThis analyzer check for shadowed variables.\nA shadowed variable is a variable declared in an inner scope\nwith the same name and type as a variable in an outer scope,\nand where the outer variable is mentioned after the inner one\nis declared.\n\n(This definition can be refined; the module generates too many\nfalse positives and is not yet enabled by default.)\n\nFor example:\n\n\tfunc BadRead(f *os.File, buf []byte) error {\n\t\tvar err error\n\t\tfor {\n\t\t\tn, err := f.Read(buf) // shadows the function variable 'err'\n\t\t\tif err != nil {\n\t\t\t\tbreak // causes return of wrong value\n\t\t\t}\n\t\t\tfoo(buf)\n\t\t}\n\t\treturn err\n\t}",
                  "default": false
                },
                "shift": {
                  "type": "boolean",
                  "markdownDescription": "check for shifts that equal or exceed the width of the integer",
                  "default": true
                },
                "sigchanyzer": {
                  "type": "boolean",
                  "markdownDescription": "check for unbuffered channel of os.Signal\n\nThis checker reports call expression of the form\n\n\tsignal.Notify(c <-chan os.Signal, sig ...os.Signal),\n\nwhere c is an unbuffered channel, which can be at risk of missing the signal.",
                  "default": true
                },
                "simplifycompositelit": {
                  "type": "boolean",
                  "markdownDescription": "check for composite literal simplifications\n\nAn array, slice, or map composite literal of the form:\n\n\t[]T{T{}, T{}}\n\nwill be simplified to:\n\n\t[]T{{}, {}}\n\nThis is one of the simplifications that \"gofmt -s\" applies.\n\nThis analyzer ignores generated code.",
                  "default": true
                },
                "simplifyrange": {
                  "type": "boolean",
                  "markdownDescription": "check for range statement simplifications\n\nA range of the form:\n\n\tfor x, _ = range v {...}\n\nwill be simplified to:\n\n\tfor x = range v {...}\n\nA range of the form:\n\n\tfor _ = range v {...}\n\nwill be simplified to:\n\n\tfor range v {...}\n\nThis is one of the simplifications that \"gofmt -s\" applies.\n\nThis analyzer ignores generated code.",
                  "default": true
                },
                "simplifyslice": {
                  "type": "boolean",
                  "markdownDescription": "check for slice simplifications\n\nA slice expression of the form:\n\n\ts[a:len(s)]\n\nwill be simplified to:\n\n\ts[a:]\n\nThis is one of the simplifications that \"gofmt -s\" applies.\n\nThis analyzer ignores generated code.",
                  "default": true
                },
                "slog": {
                  "type": "boolean",
                  "markdownDescription": "check for invalid structured logging calls\n\nThe slog checker looks for calls to functions from the log/slog\npackage that take alternating key-value pairs. It reports calls\nwhere an argument in a key position is neither a string nor a\nslog.Attr, and where a final key is missing its value.\nFor example,it would report\n\n\tslog.Warn(\"message\", 11, \"k\") // slog.Warn arg \"11\" should be a string or a slog.Attr\n\nand\n\n\tslog.Info(\"message\", \"k1\", v1, \"k2\") // call to slog.Info missing a final value",
                  "default": true
                },
                "sortslice": {
                  "type": "boolean",
                  "markdownDescription": "check the argument type of sort.Slice\n\nsort.Slice requires an argument of a slice type. Check that\nthe interface{} value passed to sort.Slice is actually a slice.",
                  "default": true
                },
                "stdmethods": {
                  "type": "boolean",
                  "markdownDescription": "check signature of methods of well-known interfaces\n\nSometimes a type may be intended to satisfy an interface but may fail to\ndo so because of a mistake in its method signature.\nFor example, the result of this WriteTo method should be (int64, error),\nnot error, to satisfy io.WriterTo:\n\n\ttype myWriterTo struct{...}\n\tfunc (myWriterTo) WriteTo(w io.Writer) error { ... }\n\nThis check ensures that each method whose name matches one of several\nwell-known interface methods from the standard library has the correct\nsignature for that interface.\n\nChecked method names include:\n\n\tFormat GobEncode GobDecode MarshalJSON MarshalXML\n\tPeek ReadByte ReadFrom ReadRune Scan Seek\n\tUnmarshalJSON UnreadByte UnreadRune WriteByte\n\tWriteTo",
                  "default": true
                },
                "stdversion": {
                  "type": "boolean",
                  "markdownDescription": "report uses of too-new standard library symbols\n\nThe stdversion analyzer reports references to symbols in the standard\nlibrary that were introduced by a Go release higher than the one in\nforce in the referring file. (Recall that the file's Go version is\ndefined by the 'go' directive its module's go.mod file, or by a\n\"//go:build go1.X\" build tag at the top of the file.)\n\nThe analyzer does not report a diagnostic for a reference to a \"too\nnew\" field or method of a type that is itself \"too new\", as this may\nhave false positives, for example if fields or methods are accessed\nthrough a type alias that is guarded by a Go version constraint.\n",
                  "default": true
                },
                "stringintconv": {
                  "type": "boolean",
                  "markdownDescription": "check for string(int) conversions\n\nThis checker flags conversions of the form string(x) where x is an integer\n(but not byte or rune) type. Such conversions are discouraged because they\nreturn the UTF-8 representation of the Unicode code point x, and not a decimal\nstring representation of x as one might expect. Furthermore, if x denotes an\ninvalid code point, the conversion cannot be statically rejected.\n\nFor conversions that intend on using the code point, consider replacing them\nwith string(rune(x)). Otherwise, strconv.Itoa and its equivalents return the\nstring representation of the value in the desired base.",
                  "default": true
                },
                "structtag": {
                  "type": "boolean",
                  "markdownDescription": "check that struct field tags conform to reflect.StructTag.Get\n\nAlso report certain struct tags (json, xml) used with unexported fields.",
                  "default": true
                },
                "testinggoroutine": {
                  "type": "boolean",
                  "markdownDescription": "report calls to (*testing.T).Fatal from goroutines started by a test\n\nFunctions that abruptly terminate a test, such as the Fatal, Fatalf, FailNow, and\nSkip{,f,Now} methods of *testing.T, must be called from the test goroutine itself.\nThis checker detects calls to these functions that occur within a goroutine\nstarted by the test. For example:\n\n\tfunc TestFoo(t *testing.T) {\n\t    go func() {\n\t        t.Fatal(\"oops\") // error: (*T).Fatal called from non-test goroutine\n\t    }()\n\t}",
                  "default": true
                },
                "tests": {
                  "type": "boolean",
                  "markdownDescription": "check for common mistaken usages of tests and examples\n\nThe tests checker walks Test, Benchmark, Fuzzing and Example functions checking\nmalformed names, wrong signatures and examples documenting non-existent\nidentifiers.\n\nPlease see the documentation for package testing in golang.org/pkg/testing\nfor the conventions that are enforced for Tests, Benchmarks, and Examples.",
                  "default": true
                },
                "timeformat": {
                  "type": "boolean",
                  "markdownDescription": "check for calls of (time.Time).Format or time.Parse with 2006-02-01\n\nThe timeformat checker looks for time formats with the 2006-02-01 (yyyy-dd-mm)\nformat. Internationally, \"yyyy-dd-mm\" does not occur in common calendar date\nstandards, and so it is more likely that 2006-01-02 (yyyy-mm-dd) was intended.",
                  "default": true
                },
                "undeclaredname": {
                  "type": "boolean",
                  "markdownDescription": "suggested fixes for \"undeclared name: <>\"\n\nThis checker provides suggested fixes for type errors of the\ntype \"undeclared name: <>\". It will either insert a new statement,\nsuch as:\n\n\t<> :=\n\nor a new function declaration, such as:\n\n\tfunc <>(inferred parameters) {\n\t\tpanic(\"implement me!\")\n\t}",
                  "default": true
                },
                "unmarshal": {
                  "type": "boolean",
                  "markdownDescription": "report passing non-pointer or non-interface values to unmarshal\n\nThe unmarshal analysis reports calls to functions such as json.Unmarshal\nin which the argument type is not a pointer or an interface.",
                  "default": true
                },
                "unreachable": {
                  "type": "boolean",
                  "markdownDescription": "check for unreachable code\n\nThe unreachable analyzer finds statements that execution can never reach\nbecause they are preceded by an return statement, a call to panic, an\ninfinite loop, or similar constructs.",
                  "default": true
                },
                "unsafeptr": {
                  "type": "boolean",
                  "markdownDescription": "check for invalid conversions of uintptr to unsafe.Pointer\n\nThe unsafeptr analyzer reports likely incorrect uses of unsafe.Pointer\nto convert integers to pointers. A conversion from uintptr to\nunsafe.Pointer is invalid if it implies that there is a uintptr-typed\nword in memory that holds a pointer value, because that word will be\ninvisible to stack copying and to the garbage collector.",
                  "default": true
                },
                "unusedparams": {
                  "type": "boolean",
                  "markdownDescription": "check for unused parameters of functions\n\nThe unusedparams analyzer checks functions to see if there are\nany parameters that are not being used.\n\nTo ensure soundness, it ignores:\n  - \"address-taken\" functions, that is, functions that are used as\n    a value rather than being called directly; their signatures may\n    be required to conform to a func type.\n  - exported functions or methods, since they may be address-taken\n    in another package.\n  - unexported methods whose name matches an interface method\n    declared in the same package, since the method's signature\n    may be required to conform to the interface type.\n  - functions with empty bodies, or containing just a call to panic.\n  - parameters that are unnamed, or named \"_\", the blank identifier.\n\nThe analyzer suggests a fix of replacing the parameter name by \"_\",\nbut in such cases a deeper fix can be obtained by invoking the\n\"Refactor: remove unused parameter\" code action, which will\neliminate the parameter entirely, along with all corresponding\narguments at call sites, while taking care to preserve any side\neffects in the argument expressions; see\nhttps://github.com/golang/tools/releases/tag/gopls%2Fv0.14.",
                  "default": true
                },
                "unusedresult": {
                  "type": "boolean",
                  "markdownDescription": "check for unused results of calls to some functions\n\nSome functions like fmt.Errorf return a result and have no side\neffects, so it is always a mistake to discard the result. Other\nfunctions may return an error that must not be ignored, or a cleanup\noperation that must be called. This analyzer reports calls to\nfunctions like these when the result of the call is ignored.\n\nThe set of functions may be controlled using flags.",
                  "default": true
                },
                "unusedvariable": {
                  "type": "boolean",
                  "markdownDescription": "check for unused variables and suggest fixes",
                  "default": false
                },
                "unusedwrite": {
                  "type": "boolean",
                  "markdownDescription": "checks for unused writes\n\nThe analyzer reports instances of writes to struct fields and\narrays that are never read. Specifically, when a struct object\nor an array is copied, its elements are copied implicitly by\nthe compiler, and any element write to this copy does nothing\nwith the original object.\n\nFor example:\n\n\ttype T struct { x int }\n\n\tfunc f(input []T) {\n\t\tfor i, v := range input {  // v is a copy\n\t\t\tv.x = i  // unused write to field x\n\t\t}\n\t}\n\nAnother example is about non-pointer receiver:\n\n\ttype T struct { x int }\n\n\tfunc (t T) f() {  // t is a copy\n\t\tt.x = i  // unused write to field x\n\t}",
                  "default": true
                },
                "useany": {
                  "type": "boolean",
                  "markdownDescription": "check for constraints that could be simplified to \"any\"",
                  "default": false
                }
              }
            },
            "ui.diagnostic.analysisProgressReporting": {
              "type": "boolean",
              "markdownDescription": "analysisProgressReporting controls whether gopls sends progress\nnotifications when construction of its index of analysis facts is taking a\nlong time. Cancelling these notifications will cancel the indexing task,\nthough it will restart after the next change in the workspace.\n\nWhen a package is opened for the first time and heavyweight analyses such as\nstaticcheck are enabled, it can take a while to construct the index of\nanalysis facts for all its dependencies. The index is cached in the\nfilesystem, so subsequent analysis should be faster.\n",
              "default": true,
              "scope": "resource"
            },
            "ui.diagnostic.annotations": {
              "type": "object",
              "markdownDescription": "(Experimental) annotations specifies the various kinds of optimization diagnostics\nthat should be reported by the gc_details command.\n",
              "scope": "resource",
              "properties": {
                "bounds": {
                  "type": "boolean",
                  "markdownDescription": "`\"bounds\"` controls bounds checking diagnostics.\n",
                  "default": true
                },
                "escape": {
                  "type": "boolean",
                  "markdownDescription": "`\"escape\"` controls diagnostics about escape choices.\n",
                  "default": true
                },
                "inline": {
                  "type": "boolean",
                  "markdownDescription": "`\"inline\"` controls diagnostics about inlining choices.\n",
                  "default": true
                },
                "nil": {
                  "type": "boolean",
                  "markdownDescription": "`\"nil\"` controls nil checks.\n",
                  "default": true
                }
              }
            },
            "ui.diagnostic.diagnosticsDelay": {
              "type": "string",
              "markdownDescription": "(Advanced) diagnosticsDelay controls the amount of time that gopls waits\nafter the most recent file modification before computing deep diagnostics.\nSimple diagnostics (parsing and type-checking) are always run immediately\non recently modified packages.\n\nThis option must be set to a valid duration string, for example `\"250ms\"`.\n",
              "default": "1s",
              "scope": "resource"
            },
            "ui.diagnostic.diagnosticsTrigger": {
              "type": "string",
              "markdownDescription": "(Experimental) diagnosticsTrigger controls when to run diagnostics.\n",
              "enum": [
                "Edit",
                "Save"
              ],
              "markdownEnumDescriptions": [
                "`\"Edit\"`: Trigger diagnostics on file edit and save. (default)\n",
                "`\"Save\"`: Trigger diagnostics only on file save. Events like initial workspace load\nor configuration change will still trigger diagnostics.\n"
              ],
              "default": "Edit",
              "scope": "resource"
            },
            "ui.diagnostic.staticcheck": {
              "type": "boolean",
              "markdownDescription": "(Experimental) staticcheck enables additional analyses from staticcheck.io.\nThese analyses are documented on\n[Staticcheck's website](https://staticcheck.io/docs/checks/).\n",
              "default": false,
              "scope": "resource"
            },
            "ui.documentation.hoverKind": {
              "type": "string",
              "markdownDescription": "hoverKind controls the information that appears in the hover text.\nSingleLine and Structured are intended for use only by authors of editor plugins.\n",
              "enum": [
                "FullDocumentation",
                "NoDocumentation",
                "SingleLine",
                "Structured",
                "SynopsisDocumentation"
              ],
              "markdownEnumDescriptions": [
                "",
                "",
                "",
                "`\"Structured\"` is an experimental setting that returns a structured hover format.\nThis format separates the signature from the documentation, so that the client\ncan do more manipulation of these fields.\n\nThis should only be used by clients that support this behavior.\n",
                ""
              ],
              "default": "FullDocumentation",
              "scope": "resource"
            },
            "ui.documentation.linkTarget": {
              "type": "string",
              "markdownDescription": "linkTarget is the base URL for links to Go package\ndocumentation returned by LSP operations such as Hover and\nDocumentLinks and in the CodeDescription field of each\nDiagnostic.\n\nIt might be one of:\n\n* `\"godoc.org\"`\n* `\"pkg.go.dev\"`\n\nIf company chooses to use its own `godoc.org`, its address can be used as well.\n\nModules matching the GOPRIVATE environment variable will not have\ndocumentation links in hover.\n",
              "default": "pkg.go.dev",
              "scope": "resource"
            },
            "ui.documentation.linksInHover": {
              "type": [
                "boolean",
                "string"
              ],
              "markdownDescription": "linksInHover controls the presence of documentation links in hover markdown.\n",
              "enum": [
                false,
                true,
                "gopls"
              ],
              "markdownEnumDescriptions": [
                "false: do not show links",
                "true: show links to the `linkTarget` domain",
                "`\"gopls\"`: show links to gopls' internal documentation viewer"
              ],
              "default": true,
              "scope": "resource"
            },
            "ui.navigation.importShortcut": {
              "type": "string",
              "markdownDescription": "importShortcut specifies whether import statements should link to\ndocumentation or go to definitions.\n",
              "enum": [
                "Both",
                "Definition",
                "Link"
              ],
              "markdownEnumDescriptions": [
                "",
                "",
                ""
              ],
              "default": "Both",
              "scope": "resource"
            },
            "ui.navigation.symbolMatcher": {
              "type": "string",
              "markdownDescription": "(Advanced) symbolMatcher sets the algorithm that is used when finding workspace symbols.\n",
              "enum": [
                "CaseInsensitive",
                "CaseSensitive",
                "FastFuzzy",
                "Fuzzy"
              ],
              "markdownEnumDescriptions": [
                "",
                "",
                "",
                ""
              ],
              "default": "FastFuzzy",
              "scope": "resource"
            },
            "ui.navigation.symbolScope": {
              "type": "string",
              "markdownDescription": "symbolScope controls which packages are searched for workspace/symbol\nrequests. When the scope is \"workspace\", gopls searches only workspace\npackages. When the scope is \"all\", gopls searches all loaded packages,\nincluding dependencies and the standard library.\n",
              "enum": [
                "all",
                "workspace"
              ],
              "markdownEnumDescriptions": [
                "`\"all\"` matches symbols in any loaded package, including\ndependencies.\n",
                "`\"workspace\"` matches symbols in workspace packages only.\n"
              ],
              "default": "all",
              "scope": "resource"
            },
            "ui.navigation.symbolStyle": {
              "type": "string",
              "markdownDescription": "(Advanced) symbolStyle controls how symbols are qualified in symbol responses.\n\nExample Usage:\n\n```json5\n\"gopls\": {\n...\n  \"symbolStyle\": \"Dynamic\",\n...\n}\n```\n",
              "enum": [
                "Dynamic",
                "Full",
                "Package"
              ],
              "markdownEnumDescriptions": [
                "`\"Dynamic\"` uses whichever qualifier results in the highest scoring\nmatch for the given symbol query. Here a \"qualifier\" is any \"/\" or \".\"\ndelimited suffix of the fully qualified symbol. i.e. \"to/pkg.Foo.Field\" or\njust \"Foo.Field\".\n",
                "`\"Full\"` is fully qualified symbols, i.e.\n\"path/to/pkg.Foo.Field\".\n",
                "`\"Package\"` is package qualified symbols i.e.\n\"pkg.Foo.Field\".\n"
              ],
              "default": "Dynamic",
              "scope": "resource"
            },
            "ui.noSemanticNumber": {
              "type": "boolean",
              "markdownDescription": "(Experimental) noSemanticNumber  turns off the sending of the semantic token 'number'\n",
              "default": false,
              "scope": "resource"
            },
            "ui.noSemanticString": {
              "type": "boolean",
              "markdownDescription": "(Experimental) noSemanticString turns off the sending of the semantic token 'string'\n",
              "default": false,
              "scope": "resource"
            },
            "ui.semanticTokens": {
              "type": "boolean",
              "markdownDescription": "(Experimental) semanticTokens controls whether the LSP server will send\nsemantic tokens to the client.\n",
              "default": false,
              "scope": "resource"
            },
            "verboseOutput": {
              "type": "boolean",
              "markdownDescription": "(For Debugging) verboseOutput enables additional debug logging.\n",
              "default": false,
              "scope": "resource"
            }
          }
        },
        "go.diagnostic.vulncheck": {
          "type": "string",
          "markdownDescription": "(Experimental) vulncheck enables vulnerability scanning.\n",
          "enum": [
            "Imports",
            "Off"
          ],
          "markdownEnumDescriptions": [
            "`\"Imports\"`: In Imports mode, `gopls` will report vulnerabilities that affect packages\ndirectly and indirectly used by the analyzed main module.\n",
            "`\"Off\"`: Disable vulnerability analysis.\n"
          ],
          "default": "Off",
          "scope": "resource"
        },
        "go.inlayHints.assignVariableTypes": {
          "type": "boolean",
          "markdownDescription": "`\"assignVariableTypes\"` controls inlay hints for variable types in assign statements:\n```go\n\ti/* int*/, j/* int*/ := 0, len(r)-1\n```\n",
          "default": false
        },
        "go.inlayHints.compositeLiteralFields": {
          "type": "boolean",
          "markdownDescription": "`\"compositeLiteralFields\"` inlay hints for composite literal field names:\n```go\n\t{/*in: */\"Hello, world\", /*want: */\"dlrow ,olleH\"}\n```\n",
          "default": false
        },
        "go.inlayHints.compositeLiteralTypes": {
          "type": "boolean",
          "markdownDescription": "`\"compositeLiteralTypes\"` controls inlay hints for composite literal types:\n```go\n\tfor _, c := range []struct {\n\t\tin, want string\n\t}{\n\t\t/*struct{ in string; want string }*/{\"Hello, world\", \"dlrow ,olleH\"},\n\t}\n```\n",
          "default": false
        },
        "go.inlayHints.constantValues": {
          "type": "boolean",
          "markdownDescription": "`\"constantValues\"` controls inlay hints for constant values:\n```go\n\tconst (\n\t\tKindNone   Kind = iota/* = 0*/\n\t\tKindPrint/*  = 1*/\n\t\tKindPrintf/* = 2*/\n\t\tKindErrorf/* = 3*/\n\t)\n```\n",
          "default": false
        },
        "go.inlayHints.functionTypeParameters": {
          "type": "boolean",
          "markdownDescription": "`\"functionTypeParameters\"` inlay hints for implicit type parameters on generic functions:\n```go\n\tmyFoo/*[int, string]*/(1, \"hello\")\n```\n",
          "default": false
        },
        "go.inlayHints.parameterNames": {
          "type": "boolean",
          "markdownDescription": "`\"parameterNames\"` controls inlay hints for parameter names:\n```go\n\tparseInt(/* str: */ \"123\", /* radix: */ 8)\n```\n",
          "default": false
        },
        "go.inlayHints.rangeVariableTypes": {
          "type": "boolean",
          "markdownDescription": "`\"rangeVariableTypes\"` controls inlay hints for variable types in range statements:\n```go\n\tfor k/* int*/, v/* string*/ := range []string{} {\n\t\tfmt.Println(k, v)\n\t}\n```\n",
          "default": false
        }
      }
    },
    "menus": {
      "commandPalette": [
        {
          "command": "go.test.refresh",
          "when": "false"
        },
        {
          "command": "go.test.showProfiles",
          "when": "false"
        },
        {
          "command": "go.test.captureProfile",
          "when": "false"
        },
        {
          "command": "go.test.deleteProfile",
          "when": "false"
        },
        {
          "command": "go.test.showProfileFile",
          "when": "false"
        },
        {
          "command": "go.explorer.refresh",
          "when": "false"
        },
        {
          "command": "go.explorer.open",
          "when": "false"
        }
      ],
      "debug/callstack/context": [
        {
          "command": "go.debug.toggleHideSystemGoroutines",
          "when": "debugType == 'go' && callStackItemType == 'stackFrame' || (callStackItemType == 'thread' && callStackItemStopped)"
        }
      ],
      "editor/context": [
        {
          "when": "editorTextFocus && config.go.editorContextMenuCommands.toggleTestFile && resourceLangId == go",
          "command": "go.toggle.test.file",
          "group": "Go group 1"
        },
        {
          "when": "editorTextFocus && config.go.editorContextMenuCommands.addTags && resourceLangId == go",
          "command": "go.add.tags",
          "group": "Go group 1"
        },
        {
          "when": "editorTextFocus && config.go.editorContextMenuCommands.removeTags && resourceLangId == go",
          "command": "go.remove.tags",
          "group": "Go group 1"
        },
        {
          "when": "editorTextFocus && config.go.editorContextMenuCommands.testAtCursor && resourceLangId == go",
          "command": "go.test.cursor",
          "group": "Go group 1"
        },
        {
          "when": "editorTextFocus && config.go.editorContextMenuCommands.benchmarkAtCursor && resourceLangId == go",
          "command": "go.benchmark.cursor",
          "group": "Go group 1"
        },
        {
          "when": "editorTextFocus && config.go.editorContextMenuCommands.debugTestAtCursor && resourceLangId == go",
          "command": "go.debug.cursor",
          "group": "Go group 1"
        },
        {
          "when": "editorTextFocus && config.go.editorContextMenuCommands.testFile && resourceLangId == go",
          "command": "go.test.file",
          "group": "Go group 1"
        },
        {
          "when": "editorTextFocus && config.go.editorContextMenuCommands.testPackage && resourceLangId == go",
          "command": "go.test.package",
          "group": "Go group 1"
        },
        {
          "when": "editorTextFocus && config.go.editorContextMenuCommands.generateTestForFunction && resourceLangId == go",
          "command": "go.test.generate.function",
          "group": "Go group 1"
        },
        {
          "when": "editorTextFocus && config.go.editorContextMenuCommands.generateTestForFile && resourceLangId == go",
          "command": "go.test.generate.file",
          "group": "Go group 1"
        },
        {
          "when": "editorTextFocus && config.go.editorContextMenuCommands.generateTestForPackage && resourceLangId == go",
          "command": "go.test.generate.package",
          "group": "Go group 1"
        },
        {
          "when": "editorTextFocus && config.go.editorContextMenuCommands.addImport && resourceLangId == go",
          "command": "go.import.add",
          "group": "Go group 1"
        },
        {
          "when": "editorTextFocus && config.go.editorContextMenuCommands.testCoverage && resourceLangId == go",
          "command": "go.test.coverage",
          "group": "Go group 1"
        },
        {
          "when": "editorTextFocus && config.go.editorContextMenuCommands.playground && resourceLangId == go",
          "command": "go.playground",
          "group": "Go group 1"
        },
        {
          "when": "editorTextFocus && resourceLangId == go",
          "command": "go.show.commands",
          "group": "Go group 2"
        }
      ],
      "testing/item/context": [
        {
          "command": "go.test.refresh",
          "when": "testId in go.tests",
          "group": "inline"
        },
        {
          "command": "go.test.showProfiles",
          "when": "testId in go.profiledTests",
          "group": "profile"
        },
        {
          "command": "go.test.captureProfile",
          "when": "testId in go.tests && testId =~ /\\?(test|benchmark)/",
          "group": "profile"
        }
      ],
      "view/title": [
        {
          "command": "go.explorer.refresh",
          "when": "view == go.explorer",
          "group": "navigation"
        }
      ],
      "view/item/context": [
        {
          "command": "go.test.deleteProfile",
          "when": "viewItem == go:test:file"
        },
        {
          "command": "go.explorer.open",
          "when": "viewItem == go:explorer:envfile",
          "group": "inline"
        },
        {
          "command": "go.workspace.editEnv",
          "when": "viewItem =~ /(go:explorer:envtree|go:explorer:envitem)/ && workspaceFolderCount > 0",
          "group": "inline"
        },
        {
          "command": "go.workspace.resetEnv",
          "when": "viewItem =~ /go:explorer:env/ && workspaceFolderCount > 0"
        }
      ]
    },
    "views": {
      "explorer": [
        {
          "id": "go.explorer",
          "name": "go",
          "icon": "media/go-logo-white.svg",
          "when": "go.showExplorer"
        }
      ],
      "test": [
        {
          "id": "go.test.profile",
          "name": "Profiles",
          "contextualTitle": "Go",
          "icon": "$(graph)",
          "when": "go.hasProfiles"
        }
      ]
    },
    "taskDefinitions": [
      {
        "type": "go",
        "required": [
          "command"
        ],
        "properties": {
          "label": {
            "type": "string",
            "description": "the name of go task"
          },
          "command": {
            "type": "string",
            "description": "go command to run",
            "enum": [
              "build",
              "test"
            ],
            "enumDescriptions": [
              "go build",
              "go test"
            ],
            "default": "build"
          },
          "args": {
            "type": "array",
            "description": "additional arguments to pass to the go command (including the build target)",
            "items": {
              "type": "string"
            }
          },
          "options": {
            "type": "object",
            "description": "additional command options",
            "properties": {
              "cwd": {
                "type": "string",
                "description": "the current working directory of the executed program or script. If omitted Code's current workspace root is used."
              },
              "env": {
                "type": "object",
                "markdownDescription": "Environment variables in the format of \"name\": \"value\"."
              }
            }
          }
        }
      }
    ]
  }
}<|MERGE_RESOLUTION|>--- conflicted
+++ resolved
@@ -1,11 +1,7 @@
 {
   "name": "go",
   "displayName": "Go",
-<<<<<<< HEAD
-  "version": "0.44.0",
-=======
   "version": "0.42.0",
->>>>>>> 3a55ae8b
   "publisher": "golang",
   "description": "Rich Go language support for Visual Studio Code",
   "author": {
