<<<<<<< HEAD
=======
## v0.41.2 - 14 Mar, 2024

This release is a point release to increase the prompt rate of Go telemetry
opt-in. Learn more at https://go.dev/doc/telemetry.
For a detailed list of changes, refer to the complete
[commit history](https://github.com/golang/vscode-go/compare/v0.41.1...v0.41.2).

>>>>>>> f5d6cadb
## v0.41.1 - 22 Feb, 2024

This release is a point release to skip `vscgo` installation on Windows
([Issue 3182](https://github.com/golang/vscode-go/issues/3182)).
For a detailed list of changes, refer to the complete
[commit history](https://github.com/golang/vscode-go/compare/v0.41.0...v0.41.1).

## v0.41.0 - 14 Feb, 2024

This release introduces significant updates to the extension's UI.
We also want to share the news that the [gopls v0.15 release](https://go.dev/s/gopls-v0.15)
enhances the multi-module workspace experience and improves build tag handling.

For a detailed list of changes, refer to the complete [commit
history](https://github.com/golang/vscode-go/compare/v0.40.3...v0.41.0).

### Changes

#### Gopls v0.15.0 and Workspace Configuration
* The gopls v0.15 introduces a [significant change](https://go.dev/s/gopls-v0.15)
  in its internal workspace data model. Known as ["zero configuration"
  gopls](https://github.com/golang/go/issues/57979), `gopls` can automatically
  determines workspace configurations such as Go module boundaries and necessary
  GOOS/GOARCH build tags for open Go files. This eliminates the need for users
  to align the VS Code workspace root folders with the Go module root folder.
* For more details and additional feature updates, refer to the [gopls v0.15.0
  release notes](https://go.dev/s/gopls-v0.15). The extension's
  settings have been updated to align with gopls v0.15.0 settings.

#### UI Updates
* A new [language status
  bar](https://github.com/golang/vscode-go/wiki/ui#using-the-language-status-bar)
  is added, visible when working on Go-related files. The [Go status
  bar](https://github.com/golang/vscode-go/wiki/ui#using-the-go-status-bar),
  which displays the selected Go version and the gopls status, is now located at
  the bottom right of the window and is visible only when Go files are open.
* The "Go" and "Go Debug" output channels are now primarily used for logging
  extension activities such as dependency tool installation, invocation, and
  debug logging. Use the `"Developer: Set Log Level..."` command to adjust the
  logging level. The `go.logging.level` setting is deprecated in favor of this
  new logging mechanism.
* The `"Go: Locate Configured Go Tools"` command now opens an untitled file and
  dumps the tools information there, instead of printing it in the "Go" output
  channel. This change allows users to inspect and edit the output easily before
  sharing it in their issue report.

#### Debugging
* [Remote
  debugging](https://github.com/golang/vscode-go/wiki/debugging#remote-debugging)
  now defaults to using delve DAP. The legacy debug adapter will be removed in
  the next release cycle.
* [Delve
  1.22.0](https://github.com/go-delve/delve/blob/master/CHANGELOG.md#1220-2023-12-29)
  introduces new options to [display 'pprof'
  labels](https://github.com/go-delve/delve/issues/3493) and [use concise symbol
  and stack presentation](https://github.com/go-delve/delve/issues/3516). Update
  delve to the latest version using the `"Go: Install/Update Tools"` command.

#### Tools
* For new users, the extension will automatically install important tools
  (`gopls` and an optionally selected extra lint tool such as `staticcheck` or
  `golangci-lint`) if they are missing, using `go install` commands. Any
  installation failures will be surfaced in the [language status
  bar](https://github.com/golang/vscode-go/wiki/ui#using-the-go-status-bar) and
  the "Go" output channel.
* The extension does not require `dlv` installation until the debug feature is
  invoked.
* The extension now installs
  [`vscgo`](https://pkg.go.dev/github.com/golang/vscode-go/vscgo), an
  optional tool used to [update the Go telemetry
  counters](https://github.com/golang/vscode-go/issues/3121). This tool is
  installed in the extension's directory.

#### Telemetry
* The Go telemetry now measures activation latency. ([CL
  549244](https://go-review.git.corp.google.com/c/vscode-go/+/549244))

### Fixes
* The extension now recognizes idx as a Web IDE. ([CL
  559895](https://go-review.googlesource.com/c/vscode-go/+/559895))
* The deprecated `web-request` has been replaced with `node-fetch@v2`. ([Issue
  2995](https://github.com/golang/vscode-go/issues/2995))

### Development Process Updates
* The repository layout has been updated with the extension code moved to the
  `extension/` directory. See [Issue
  3122](https://github.com/golang/vscode-go/issues/3122) for more details.
* The extension release workflow has been moved to Google Cloud Build.

## v0.40.3 - 22 Jan, 2024

This is a point release to update the upcoming developer survey information
([the commit history](https://github.com/golang/vscode-go/compare/v0.40.1...v0.40.3)).

## v0.40.1 - 21 Dec, 2023

This is a point release to fix minor bugs. A comprehensive list of bug fixes and
changes can be found in
[the milestone](https://github.com/golang/vscode-go/milestone/60) and
[the commit history](https://github.com/golang/vscode-go/compare/v0.40.0...v0.40.1).

### Changes

* We adjusted the extension activation behavior. The extension will not be
  activated until Go files are open or the extension's commands are invoked.
  ([Issue 3038](https://github.com/golang/vscode-go/issues/3038), and
  [2164](https://github.com/golang/vscode-go/issues/2164)).
* The [`GOTOOLCHAIN`](https://go.dev/doc/toolchain) environment variable is
  shown from the [Go explorer
  view](https://github.com/golang/vscode-go/wiki/ui#go-explorer-view).

### Fixes

* [Pprof result viewer](https://github.com/golang/vscode-go/wiki/features#profiling)
  now works with the [remote development setup](https://code.visualstudio.com/docs/remote/remote-overview).
  ([Issue 3090](https://github.com/golang/vscode-go/issues/3090)).
* Subtests that include regexp metacharacters in their names are now properly
  handled. ([Issue 2624](https://github.com/golang/vscode-go/issues/2624),
  [3070](https://github.com/golang/vscode-go/issues/3070))
* When the extension detects `go` installed by snap, it will use
  `/snap/go/current/bin/go` as the go command path to work around a bug in
  snapd. ([Issue 166](https://github.com/golang/vscode-go/issues/166)).
* We enhanced the automated issue reporting feature to be robust in collecting
  gopls crash logs and handling transient errors during gopls upgrade.
  ([Issue 984](https://github.com/golang/vscode-go/issues/984),
  [2690](https://github.com/golang/vscode-go/issues/2690)).
* The extension now respects user's `editor.parameterHints.enabled` and shows
  parameter hints after completion only if it is enabled.
  ([Issue 3071](https://github.com/golang/vscode-go/issues/3071))
* Ran `npm audit fix` and that updated `semver` and `word-wrap` dependencies.
  ([CL 551055](https://go.dev/cl/551055)).

### Thanks

Thank you for your contribution @tekig, @rogeryk, @hyangah!

## v0.40.0 - 15 Nov, 2023

This extension uses [Go Telemetry](https://telemetry.go.dev/privacy) to gather insights
about the performance and stability of the extension and the language server it employs.
By default, Telemetry uploading is disabled, but starting from this version,
a small number of users will be prompted to enable it. Users can enable uploading of telemetry data
by either responding to the prompt or running the following command:

```
go run golang.org/x/telemetry/cmd/gotelemetry@latest on
```

Once uploading is enabled, the data will be sent to https://telemetry.go.dev
each week. You can find more information about this process at
[https://telemetry.go.dev/privacy](https://telemetry.go.dev) and in the
[gopls v0.14 release notes](https://github.com/golang/tools/releases/tag/gopls%2Fv0.14.0).

A comprehensive list of changes can be found in the complete
[commit history](https://github.com/golang/vscode-go/compare/v0.40.0...v0.39.1).

### Changes

* In this release, we have removed legacy language feature providers that were supported
by outdated tools. As a result, features such as code completion, navigation,
documentation, diagnostics, and refactoring will only function
when the language server (`gopls`) is enabled.
([Issue 2799](https://github.com/golang/vscode-go/issues/2799))

* The "Go: Fill struct" command has been retired. The same functionality is provided
as a [Code Action](https://code.visualstudio.com/docs/editor/refactoring#_code-actions-quick-fixes-and-refactorings)
for refactoring. You can refer to the screenshot for details.
([Issue 2107](https://github.com/golang/vscode-go/issues/2107)))

* The "Go: Extract to function" and "Go: Extract to variable" commands are no longer needed,
as they have been replaced by Code Actions provided by gopls.
([Issue 2862](https://github.com/golang/vscode-go/issues/2862))

* The "buildFlags" attribute for Go launch configuration now accepts a list of strings in
addition to a string. If using delve at v1.22.2 or newer, this list is passed directly to
delve. This should help with bugs related to parsing the string of buildFlags, such as in
[Issue 1831](https://github.com/golang/vscode-go/issues/1831) and
[Issue 1027](https://github.com/golang/vscode-go/issues/1027).
([Issue 3009](https://github.com/golang/vscode-go/issues/3009))

* The "Go: Toggle Hide System Goroutines" command was added to make it easier to switch between
showing / hiding the system goroutines in the callstack view. This command is also
available in the callstack context menu. The default setting can be updated by updating
"hideSystemGoroutines" in either the launch.json or in the "go.delveConfig" setting.
([Issue 1797](https://github.com/golang/vscode-go/issues/1797#issuecomment-1762145244))

### Fixes

* We have enhanced environment variable substitution. Environment variable references
like `${env:VAR}` in the `go.toolsEnvVars` setting
([Issue 2680](https://github.com/golang/vscode-go/issues/2680)) and the `go.goroot` setting
([Issue 3006](https://github.com/golang/vscode-go/issues/3006)) are now correctly substituted.
Patterns like `${VAR}` inside environment files (`go.testEnvFile`) can be used to reference
other environment variables as well. ([Issue 1902](https://github.com/golang/vscode-go/issues/1902))

### Compatibilities

* This extension version requires VS Code 1.75 (January 2023 version) or newer.
The README.md provides a list of VS Code and Go version requirements.
* For tools installation managed by the extension, you need go1.18 or a newer version.
([Issue 2898](golang/vscode-go#2898))
* The extension has been tested with gopls v0.14 and delve v1.21.

### Thanks

Thank you for your contribution @n1lesh, @suzmue, @hyangah!

## v0.39.1 - 17 Jul, 2023

This is a point release to update the link for the upcoming Go developer survey.
A list of changes can be found in the full [commit history](https://github.com/golang/vscode-go/compare/v0.39.1...v0.39.0).

## v0.39.0 - 12 Jun, 2023

We are in the process of removing legacy language features that were replaced by `gopls` since early 2021. The versions released after September 2023 will no longer offer features like code completion, navigation, documentation, formatting, and refactoring if the language server is disabled. In this release, we are showing deprecation notification messages if you are using the legacy language features. ([Issue 2799](https://github.com/golang/vscode-go/issues/2799))

A list of all issues and changes can be found in the [v0.39.0 milestone](https://github.com/golang/vscode-go/milestone/55) and [commit history](https://github.com/golang/vscode-go/compare/v0.39.0...v0.38.0).

### Changes
- Added the [`go.showWelcome`](https://github.com/golang/vscode-go/wiki/settings#goshowwelcome) setting that controls whether to show the Welcome page. ([PR 2704](https://github.com/golang/vscode-go/pull/2704)) <!-- CL 501208 -->
- Report when `go.toolsManagement.go` setting is invalid and ignored. ([Issue 2753](https://github.com/golang/vscode-go/issues/2753)) <!-- CL 501056 -->
- Removed `go.languageServerExperimentalFeatures` setting which was deprecated in v0.21.0. ([Issue 1109](https://github.com/golang/vscode-go/issue/1109)) <!-- CL 501199 -->
- Deprecated settings that affect only legacy language features and tools. They will be removed in the release after September 2023. ([Issue 2799](https://github.com/golang/vscode-go/issues/2799)) <!-- CL 501206 -->
- `"Go: Update/Install Tools"` will install the latest version of `golangci-lint` instead of a vetted, pinned version. The extension chose to pin the versions of third-party go tools it installs in order to manage version skew and reduce security risks. However, `golangci-lint` is frequently released and its community is active enough to handle compatibility/security issues. We decided to install the latest version by default. ([Issue 2763](https://github.com/golang/vscode-go/issues/2763), [2485](https://github.com/golang/vscode-go/issues/2485))

- Debug: show error when the process picker is hidden ([CL 499601](https://go.dev/cl/499601)). To learn more about the process picker in debug, see [Launch.json "processId" documentation](https://github.com/golang/vscode-go/wiki/debugging#launchjson-attributes). <!-- CL 499601 -->
- Debug: `args` attribute now accepts a `string` typed value. The argument string is parsed into word arguments with rules similar to `bash` except that there is no shell expansion. This change allows to use vscode variables like `${input:args}`. ([Issue 2621](https://github.com/golang/vscode-go/issues/2621)) <!-- CL 469378 -->
- The extension no longer cache PATH environment variable, which helps interoperate with extensions that modify `PATH`. ([Issue 2617](https://github.com/golang/vscode-go/issues/2617)) <!-- CL 494555 -->
- Updated LSP to v3.17.3 and VS Code language client library to v8.1.0. This includes fixes for request ordering issues around full document sync and bugs around shutdown. <!-- CL 473157 -->
- Replaced the extension user survey link to https://go.dev/s/ide-hats-survey. ([CL 497536](https://go.dev/cl/497536)) <!-- CL 497536 -->
- Updated settings to sync with [gopls@v0.12](https://go.dev/s/gopls-v0.12).
- Third-party go tools dependencies: use gofumpt@v0.5.0 and revive@v1.3.2 and install staticcheck@v0.3.3 when building with go1.18 or older.

### Delopment process updates
- Updated `@vscode/vsce` version to address the [xml2js prototype pollution vulnerability report](https://github.com/advisories/GHSA-776f-qx25-q3cc) <!-- CL 494997 -->

### Documentation
- Debugging documentation includes tips for debugging with `-trimpath`. ([Issue 2609](https://github.com/golang/vscode-go/issues/2609))
- Added advanced [semantic syntax highlighting options](https://github.com/golang/vscode-go/wiki/features#syntax-highlighting). ([Issue 2682](https://github.com/golang/vscode-go/issues/2682))

### Thanks
- Thank you for your contribution, @fflewddur, @ZekeLu, @cuining, @weikanglim, @niklaskorz, @xmmak, @jamalc, @suzmue, @hyangah!

## v0.38.0 - 23 Feb, 2023

This release adds default `go` tasks to help build and test your Go projects.

A list of all issues and changes can be found in the [v0.38.0 milestone](https://github.com/golang/vscode-go/milestone/50) and [commit history](https://github.com/golang/vscode-go/compare/v0.37.1...v0.38.0).

### Changes
- Added default go task provider ([Issue 194](https://github.com/golang/vscode-go/issues/194)) <!-- CL 467697 -->
- Updated pinned golangci-lint version to fix memory leak issue with Go 1.20 ([Issue 2654](https://github.com/golang/vscode-go/issues/2654))
- gopls releases will now have a staged rollout in VS Code ([CL 468497](http://go.dev/cl/468497)) <!-- CL 468497 -->
- Added extension keywords to make this extension easier to find in the VS Code Extension Marketplace ([Issue 2657](https://github.com/golang/vscode-go/issues/2657)) <!-- CL 467698 -->
- Deleted the broken references codelens code ([Issue 2519](https://github.com/golang/vscode-go/issues/2519)) <!-- CL 464098 -->
- Added support to handle missing variables in legacy debug adapter gracefully ([Issue 2397](https://github.com/golang/vscode-go/issues/2397)) <!-- CL 462289 -->

### Development process updates
- Upgraded esbuild to support s390x ([Issue 2668](https://github.com/golang/vscode-go/issues/2668)) <!-- CL 469915 -->
- Use --profile-temp for testing with clean env ([Issue 2458](https://github.com/golang/vscode-go/issues/2458)) <!-- CL 468496 -->

### Thanks

Thank you for your contribution, @ankon, @hyangah, @jamalc, and @suzmue!

## v0.37.1 - 17 Jan, 2023

### Fixes
- Fixed spurious file creation bugs on branch switches. ([Issue 2570](https://github.com/golang/vscode-go/issues/2570))

### Changes
- Added promotion for the annual Go developer survey (2023 Winter).

### Thanks
Thank you for your contribution, @suzmue!

## v0.37.0 - 19 Dec, 2022

This release includes new [static analysis features](https://github.com/golang/vscode-go/wiki/features#analyze-vulnerabilities-in-dependencies) that report known vulnerabilities in your dependencies. These vulncheck analysis tools are backed by [Go's vulnerability database](https://go.dev/security/vulndb) and the Go language server's integration of [`govulncheck`](https://golang.org/x/vuln/cmd/govulncheck").
Read [Go's support for vulnerability management](https://go.dev/blog/vuln) to learn about the Go team's approach to helping Go developers secure their open-source dependencies.

### Changes
- The new "Go: Toggle Vulncheck" command enables/disables imports-based vulnerability analysis. This requires gopls v0.11.0 or newer.
- Test and debug test code lenses are added to some subtests if the test names can be determined. ([Issue 2536](https://github.com/golang/vscode-go/issues/2536))
- Gopls settings was updated to match gopls@v0.11.0.
- `"go.formatTool"` setting accepts a special value `"custom"`, which causes the extension to use the custom formatter configured with the setting `"go.alternateTools": { "customFormatter": <your custom tool name> }`. ([Issue 2503](https://github.com/golang/vscode-go/issues/2503))
- The experimental "Go: Run Vulncheck (exp)" command was removed.
- The extension no longer bypasses Delve's Go version check by default. Users must install the delve version compatible with their Go version, or explicitly configure their launch configuration to pass the `--check-go-version=false` flag using the `dlvFlags` attribute. ([Go Delve Issue 3058](https://github.com/go-delve/delve/issues/3058))

### Fixes
- The editor survey prompt logic was adjusted for uniform sampling. ([Issue 2545](https://github.com/golang/vscode-go/issues/2545))
- Fixed the crash bug when handling coverage profiles involving go `//line`-directive. ([Issue 2453](https://github.com/golang/vscode-go/issues/2453))
- Updated dependencies to address [CVE-2022-37603](https://cve.mitre.org/cgi-bin/cvename.cgi?name=CVE-2022-37603) and [CVE-2022-24999](https://cve.mitre.org/cgi-bin/cvename.cgi?name=CVE-2022-24999).

### Thanks

Thank you for your contribution, @devuo, @pjweinbgo, @aarzilli, @tklauser, @hyangah, @suzmue, @jamalc!

## v0.36.0 - 7 Nov, 2022
A list of all issues and changes can be found in the [v0.36.0 milestone](https://github.com/golang/vscode-go/milestone/52) and [commit history](https://github.com/golang/vscode-go/compare/v0.35.2...v0.36.0).

### Changes
- From this release, the extension will download specific versions of 3rd party tools installed with the "Go: Install/Update Tools" command. This is to enhance stability and security. The "Go: Install/Upate Tools" command will present the versions the extension will install. To install a different version of a tool, use `go install` command from the terminal instead. ([Issue 1850](https://github.com/golang/vscode-go/issues/1850))
- The default gopls version was updated to v0.10.1 and the settings were updated accordingly. See the [release note of gopls v0.10.0](https://github.com/golang/tools/releases/tag/gopls%2Fv0.10.0) to learn about notable changes and new features.
- Typing `vars` will now offer a completion snippet that expands it to a `var (...)` block containing multiple variables. ([PR 2481](https://github.com/golang/vscode-go/pull/2481))
- The setting to enable the "references" codelens, `go.enableCodeLens.references`, is now hidden. The feature remained broken for a while, so we plan to remove it in a future release. Please see [Issue 2509](https://github.com/golang/vscode-go/issues#2509) for details.
- When debugging tests, the extension will open the "Debug Console". ([Issue 2409](https://github.com/golang/vscode-go/issues/2409))

### Fixes
- Fixed [Issue 2525](https://github.com/golang/vscode-go/issues/2525) that prevented triggering of parameter hints after method autocompletion. Users can enable/disable this parameter hints popup with the `"editor.parameterHints.enabled"` setting.
- Fixed [test profie feature](https://github.com/golang/vscode-go/wiki/features#profiling) ([CL 440530](https://go-review.googlesource.com/c/vscode-go/+/440530)).
- Removed dev dependency affected by CVE-2022-3517.

### Thanks
Thank you for your contribution, @suzmue, @fatoboist, @cuishuang, @jamalc, @karthikraobr, @pjweinbgo, @firelizzard18, @hyangah!

## v0.35.2 - 15 Aug, 2022
A list of all issues and changes can be found in the [v0.35.2 milestone](https://github.com/golang/vscode-go/milestone/51) and [commit history](https://github.com/golang/vscode-go/compare/v0.35.1...v0.35.2).

### Changes

This release includes a new [go.goroot command](https://github.com/golang/vscode-go/issues/2379), [fixes](https://github.com/golang/vscode-go/issues/2342) to the `Generate Tests` commands, and improvements for windows users.

### Thanks

Thank you for your contribution, @OrBin, @Ras96, @hyangah, @jamalcarvalho, and @suzmue!

## v0.35.1 - 19 July, 2022

A list of all issues and changes can be found in the [v0.35.1 milestone](https://github.com/golang/vscode-go/milestone/50) and [commit history](https://github.com/golang/vscode-go/compare/v0.35.0...v0.35.1).

### Bug Fix
- Disabled experimental gopls features (e.g. semantic highlighting).

## v0.35.0 - 18 July, 2022

A list of all issues and changes can be found in the [v0.35.0 milestone](https://github.com/golang/vscode-go/milestone/47) and [commit history](https://github.com/golang/vscode-go/compare/v0.34.1...v0.35.0).

### Features
- This release adds support for inlay hints ([Issue 1631](https://github.com/golang/vscode-go/issues/1631)).
- Add logic to support ${workspaceFolderBasename} substitution in extension settings ([Issue 2310](https://github.com/golang/vscode-go/issues/2310)).
- Add support for multi-file test suite ([Issue 1130](https://github.com/golang/vscode-go/issues/1130)).
- Add support for custom formatters.

### Bug Fix
- Fixed (Issue [2339](https://github.com/golang/vscode-go/issues/#2339)) that prevented updating delve on arm64 Macs.

### Thanks
Thank you for your contribution, @hyangah, @nirhaas, @bentekkie, @jamalc, and @suzmue.

## v0.34.1 - 30 June, 2022

A list of all issues and changes can be found in the [v0.34.1 milestone](https://github.com/golang/vscode-go/milestone/48) and [commit history](https://github.com/golang/vscode-go/compare/v0.34.0...v0.34.1).

### Bug Fix
- Fixed (Issue [2300](https://github.com/golang/vscode-go/issues/2300)) that prevented the extension from complete activation when the language server fails to start.

### Thanks
Thank you for your contribution, @jamalc, @hyangh!

## v0.34.0 - 22 June, 2022

This release adds support for [LSP 3.17](https://microsoft.github.io/language-server-protocol/specifications/lsp/3.17/specification/#whatIsNew) and requires Visual Studio Code [1.67+](https://code.visualstudio.com/updates/v1_67).

### Features
This release includes improvements to the `Go: Run Vulncheck (Experimental)` command ([Issue 2185](https://github.com/golang/vscode-go/issues/2185), [2186](https://github.com/golang/vscode-go/issues/2186), [2214](https://github.com/golang/vscode-go/issues/2214)). Use it to find security issues in your dependencies.

### Documentation
Documentation for vscode-go can now be found on the [wiki](https://github.com/golang/vscode-go/wiki) ([Issue 2094](https://github.com/golang/vscode-go/issues/2094)).

Thanks @thediveo for updating the debugging documentation!

### Bug Fixes
`TestMain(m *testing.M)` is no longer treated as a test ([Issue 482](https://github.com/golang/vscode-go/issues/482), [2039](https://github.com/golang/vscode-go/issues/2039))

### Code Health
- Enabled strict type checking ([Issue 57](https://github.com/golang/vscode-go/issues/57))
- Updated release notes generation script to improve release process automation
- Fixed bugs in testing

### Thanks

Thank you for your contribution, @hyangah, @jamalc, @polinasok, @suzmue, @thediveo, and @dle8!

## v0.33.1 - 24 May, 2022

This is the last release that supports Visual Studio Code 1.66 or older.
We plan to add support for [LSP 3.17](https://microsoft.github.io/language-server-protocol/specifications/lsp/3.17/specification/#whatIsNew) in the next release and the change requires Visual Studio Code [1.67+](https://code.visualstudio.com/updates/v1_67).

### Changes

* Updated settings to be in sync with `gopls@v0.8.4`. See [the release note](https://github.com/golang/tools/releases/tag/gopls%2Fv0.8.4) to learn new features like the `//go:embed` analyzer, and improved hover for imported packages.
* Prepared for 2022 mid-year Go developer survey.

## v0.33.0 - 1 May, 2022

📣 [Remote attach debugging](docs/debugging.md#connecting-to-headless-delve-with-target-specified-at-server-start-up) is now available via Delve's native DAP implementation with Delve v1.7.3 or newer. It is now the default with the [Go Nightly](docs/nightly.md) and will become the default for the stable releases in mid 2022.

### Changes

* `staticcheck`: if go 1.16.x or older is used in installing tools, the extension chooses `staticcheck@v0.2.2`. In order to use the latest version of `staticcheck` while working on projects that require older versions of go, you can utilize the `"go.toolsManagement.go"` setting to specify a newer version of go for tool installation. ([Issue 2162](https://github.com/golang/vscode-go/issues/2162))

* `go-outline`: `go-outline` is no longer required when `gopls` (v0.8.2+) is used.

* Activation: the extension defers commands and feature provider registrations until it runs `go version` and `go env`, and starts `gopls`. [This change](https://go-review.googlesource.com/c/vscode-go/+/398155) prevent the extension prematually export its features, but may result in a slight increase in extension activation time if those commands run slow.

* Survey: we show the Gopls opt-out survey prompt only when users change the setting to disable `gopls`.

* Test Explorer: fixed a bug in `go.mod` file parsing ([Issue 2171](https://github.com/golang/vscode-go/issues/2171))

* Debugging: we removed the informational popup at the start of remote attach session with `dlv-dap`. ([Issue 2018](https://github.com/golang/vscode-go/issues/2018))

### Experimental features

This version includes two highly experimental features. They are still
in early stage and we are looking forward to hearing more user feedback.

* [Go Explorer view](docs/ui.md#go-explorer-view): it displays environment variables and information about tools used by the extension. ([Issue 2049](https://github.com/golang/vscode-go/issues/2049))

* `Go: Run Vulncheck (Experimental)` command: it runs the `govulncheck` command embedded in `gopls`, which identifies known vulnerabilities by call graph traversal and module dependency analysis. ([Issue 2096](https://github.com/golang/vscode-go/issues/2096))

### Thanks

@jamalc, @polinasok, @dlipovetsky, @vladdoster, @suzmue, @hyangah

## v0.32.0 - 8 Mar, 2022

This version includes features to enhance Go 1.18 support. It works best when paired with the latest Go Language Server ([`gopls` v0.8.0+](https://github.com/golang/tools/releases/tag/gopls%2Fv0.8.0)) and Delve ([`dlv` v1.8.0+](https://github.com/go-delve/delve/blob/master/CHANGELOG.md#changelog)).

[Go 1.18](https://go.dev/doc/go1.18) introduces substantial changes to [the language spec](https://go.dev/doc/go1.18#generics), so many tools need rebuilding with Go 1.18 or newer. The extension now suggests updates of tools if it finds they were built with old versions of `go` which are inadequate for the version used for the project. If you [opted in for auto-update](https://github.com/golang/vscode-go/blob/master/docs/settings.md#gotoolsmanagementautoupdate), tools will be auto-updated.

In order to use Go 1.18, please follow [the instruction to configure your Visual Studio Code to locate the right go binary](https://github.com/golang/vscode-go/blob/master/docs/advanced.md#using-go118), and run the Go tools using the "Go: Install/Update Tools" command.

A list of all issues and changes can be found in the [v0.32.0 milestone](https://github.com/golang/vscode-go/milestone/42) and [commit history](https://github.com/golang/vscode-go/compare/v0.31.1...v0.32.0).

### Changes

- Starting with Go 1.18,  the `go` command provides native support for multi-module workspaces, via  [`go.work`](https://go.dev/ref/mod#workspaces) files. The new "Open 'go.work'" option in the Go status bar's quickpick menu allows users to access the corresponding `go.work` file.
![go work short](https://user-images.githubusercontent.com/4999471/157268414-fba63843-5a14-44ba-be82-d42765568856.gif)

- The extension no longer depends on [`gopkgs`](https://github.com/uudashr/gopkgs/cmd/gopkgs). Its use for "Go: Browse Packages" and "Go: Add Import" commands had been replaced with `go list` or commands in `gopls`. ([Issue 258](https://github.com/golang/vscode-go/issues/258))

- The extension uses `gopls` instead of `go-outline` if `gopls` v0.8.0 or newer is used. We plan to complete the replacement work in the next release. ([Issue 1020](https://github.com/golang/vscode-go/issue/1020))

- The new [`"go.toolsManagement.go"` setting](https://github.com/golang/vscode-go/blob/master/docs/settings.md#gotoolsmanagementgo) allows users to specify the Go command for tools installation/updates separate from the Go command used for the project.

- The latest `gopls` requires go 1.13+ for installation, so the extension no longer asks for `gopls` updates when an older versions of `go` is used. ([Issue 2030](https://github.com/golang/vscode-go/issues/2030)) Note `gopls` compiled with go 1.13 or newer can still process projects that use go 1.12. If you want to update `gopls` while working with an older version of Go, utilize the new `"go.toolsManagement.go"` setting.

- Reduced the verbosity of "Go: Locate Configured Go Tools" output.

### Code Health
- Updated to mocha@9.2.0 (CVE-2021-23566).
- Deflaked debug tests.
- Changed to check `go.dev/dl` instead of `golang.org/dl` for Go release.
- Improved documentation for the default formatting behavior  and template support.

### Thanks
@jamalc @suzmue @pavlelee @dekimsey @hyangah

## v0.31.1 - 8 Feb, 2022

A list of all issues and changes can be found in the [v0.31.1 milestone](https://github.com/golang/vscode-go/milestone/44) and [commit history](https://github.com/golang/vscode-go/compare/v0.31.0...v0.31.1).

### Fixes
- Fixed the profile functionality broken by VSCode 1.63 ([Issue 2048](https://github.com/golang/vscode-go/issues/2048))
- Include fuzz tests in test explorer UI ([Issue 2023](https://github.com/golang/vscode-go/issues/2023))

## v0.31.0 - 26 Jan, 2022

A list of all issues and changes can be found in the [v0.31.0 milestone](https://github.com/golang/vscode-go/milestone/41) and [commit history](https://github.com/golang/vscode-go/compare/v0.30.0...v0.31.0).

### Fixes

- src/goStatus: assign id/name to each status bar item ([Issue 1571](https://github.com/golang/vscode-go/issues/1571)) <!-- CL 370354 -->
- Change go template file language id to `gotmpl` ([Issue 1957](https://github.com/golang/vscode-go/issues/1957)) <!-- CL 376037 -->

### Debugging

- Use 'dlv' instead of 'dlv-dap' binary ([Issue 1977](https://github.com/golang/vscode-go/issues/1977)) <!-- CL 374594 -->
- Experimental support of 'console' mode debugging ([Issue 124](https://github.com/golang/vscode-go/issues/124)) <!-- CL 358618 -->
- Support debugging with root privileges ([Issue 558](https://github.com/golang/vscode-go/issues/558))
- Updated [debugging documentation]() ([Issue 1861](https://github.com/golang/vscode-go/issues/1861),[1719](https://github.com/golang/vscode-go/issues/1719),([1676](https://github.com/golang/vscode-go/issues/1676), [123](https://github.com/golang/vscode-go/issues/123), [855](https://github.com/golang/vscode-go/issues/855), [1840](https://github.com/golang/vscode-go/issues/1840)))
- Enabled remaining tests for dlv dap and fixed flaky tests ([Issue 1958](https://github.com/golang/vscode-go/issues/1958),[Issue 1993](https://github.com/golang/vscode-go/issues/1993))
- Improvement of debug session start-up and session fail messages ([Issue 1861](https://github.com/golang/vscode-go/issues/1861)) <!-- CL 371974 -->

### Test Explorer

- src/goTest: don't resolve tests in virtual files <!-- CL 373234 -->
- src/goTest: fix output for subtests ([Issue 1837](https://github.com/golang/vscode-go/issues/1837)) <!-- CL 373274 -->

### Development Process Updates

- Recommend that contributers use npm ci instead of npm install when developing vscode-go ([Issue 2010](https://github.com/golang/vscode-go/issues/2010)) <!-- CL 379154 -->
- test: use @vscode/test-electron instead of vscode-test <!-- CL 377336 -->
- go.mod: update imports to latest versions <!-- CL 374280 -->
- package.json: pin direct dependencies ([Issue 2010](https://github.com/golang/vscode-go/issues/2010)) <!-- CL 379155 -->
- Enable tests with go1.18beta1 ([Issue 1950](https://github.com/golang/vscode-go/issues/1950)) <!-- CL 374055 -->

### Thanks

Thank you for your contribution, @firelizzard18, @hyangah, @jamalc, @polinasok, @TheNagaPraneeth, @suzmue!

## v0.30.0 - 16 Dec, 2021

A list of all issues and changes can be found in the [v0.30.0 milestone](https://github.com/golang/vscode-go/milestone/40) and [commit history](https://github.com/golang/vscode-go/compare/v0.29.0...v0.30.0).

### Changes

- Debugging
  - `dlv-dap` is pinned at [`@2f136727`](https://github.com/go-delve/delve/commit/2f13672765fead22e5376fb4754c48a96c33cc0b).
  - Remote debugging support using `dlv-dap` is available.<br>Please follow [the instruction](https://github.com/golang/vscode-go/blob/master/docs/debugging.md#remote-debugging) to enable remote debugging using `dlv-dap`. ([Issue 1861](https://github.com/golang/vscode-go/issues/1861))
  - [Launch configuration](https://github.com/golang/vscode-go/blob/master/docs/debugging.md#launchjson-attributes):
    - `showRegisters`([Issue 1527](https://github.com/golang/vscode-go/issues/1527)). This was added to [`go.delveConfig`](https://github.com/golang/vscode-go/blob/master/docs/settings.md#godelveconfig), too.
	- `hideSystemGoroutines`([Issue 1797](https://github.com/golang/vscode-go/issues/1797)). This was added to [`go.delveConfig`](https://github.com/golang/vscode-go/blob/master/docs/settings.md#godelveconfig), too. We plan to hide system goroutines by default in the next release, and it is already enabled in Nightly. Feedback is welcome!
	- `backend` accepts [`"rr"`](https://github.com/go-delve/delve/blob/master/Documentation/usage/dlv_backend.md). Along with [`"mode": "replay"`](https://github.com/go-delve/delve/blob/master/Documentation/usage/dlv_replay.md) support that has been available since v0.27.2, this concludes the work for the [rewind](https://twitter.com/belbaoverhill/status/1466911997174464513) feature support. ([Issue 110](https://github.com/golang/vscode-go/issues/110)). The feature requires [Mozilla's `rr`](https://github.com/mozilla/rr).
  - Runtime frames are no longer deemphasized. ([Issue 1916](https://github.com/golang/vscode-go/issues/1916))
  - [Logpoints](https://github.com/golang/vscode-go/blob/master/docs/debugging.md#breakpoints) support is available. ([Issue 123](https://github.com/golang/vscode-go/issues/123))
  - DEBUG CONSOLE accepts the new `dlv` command that allows users to dynamically inspect/adjust debug configuration. Please run `dlv help` from DEBUG CONSOLE to see the list of supported options.  
  - Bug fixes:
    - Correctly infer `mode` for `attach` requests. ([Issue 1929](https://github.com/golang/vscode-go/issues/1929))
	- Stop debugging when delve remote connection ends in `legacy` remote debugging. ([CL 366936](https://go-review.googlesource.com/c/vscode-go/+/366936/))
	- Allow users to debug with older versions of `dlv-dap`. ([Issue 1814](https://github.com/golang/vscode-go/issues/1814))

- Enabled Go template file processing. ([Issue 609](https://github.com/golang/vscode-go/issues/609)) By default, files with `.tmpl` and `.gotmpl` extension are treated as Go template files.
- Include `Fuzz*` functions in Testing UI and adds test codelens. ([Issue 1794](https://github.com/golang/vscode-go/issues/1794)) <!-- CL 361935 -->
- `gofumports` is pinned at `v0.1.1`. We plan to remove it from the recognized formatter tool list since [`gofumports` is officially deprecated](https://github.com/mvdan/gofumpt/releases/tag/v0.2.0) early next year.
- Disabled separate linting if gopls's 'staticcheck' is enabled. ([Issue 1867](https://github.com/golang/vscode-go/issues/1867))
- Updated the in-editor user survey URL. ([CL 360775](https://go-review.googlesource.com/c/vscode-go/+/366936))
- Limited Go file search scope for extension activation ([Issue 1894](https://github.com/golang/vscode-go/issues/1894))
- Code Health
   - Enabled esModuleInterop. ([CL 349170](https://go-review.googlesource.com/c/vscode-go/+/349170))
   - Bumped TS target to ES2017. ([Issue 1712](https://github.com/golang/vscode-go/issues/1712))
   - Updated json-schema to 0.4.0

### Thanks

Thank you for your contribution, @polinasok, @suzmue, @firelizzard18, @hashedhyphen, @fengwei2002, @devuo, @fflewddur, @hyangah
## v0.29.0 - 26 Oct, 2021

A list of all issues and changes can be found in the [v0.29.0 milestone](https://github.com/golang/vscode-go/milestone/37) and [commit history](https://github.com/golang/vscode-go/compare/v0.28.1...v0.29.0).

### Changes

- Prompt users for the 2021 Go Developer survey. `go.survey.prompt` is a new setting to control survey prompts.
- Use `go install` for tools installation when using go1.16+. From go1.18, `go get` will no longer build/install tools. See [the deprecation notice](https://golang.org/doc/go-get-install-deprecation). ([Issue 1825](https://github.com/golang/vscode-go/issues/1825)) <!-- CL 355974 --> The extension runs `go install` from the workspace root directory, and the old workaround for [Issue 757](https://github.com/golang/vscode-go/issues/757) is unnecessary.
- Language Server:
  - Print all `GOPATH`s when there are multiple GOPATHs. ([Issue 1848](https://github.com/golang/vscode-go/issues/1848)) <!-- CL 356909 -->
  - Synced settings @ gopls/v0.7.3
- "Go: Generate Interface Stubs" allows `'-'` as an acceptable char for interface names. ([Issue 1670](https://github.com/golang/vscode-go/issues/1670)) <!-- CL 343829 -->
- Test UX:
  - Visualize profiles. ([Issue 1747](https://github.com/golang/vscode-go/issues/1747)) <!-- CL 345477 -->
  - Added view for profiles. ([Issue 1641](https://github.com/golang/vscode-go/issues/1641)) <!-- CL 345470 -->
  - Added single-test debugging support to the Test Explorer UI. ([CL 348571](https://golang.org/cl/348571))
  - Shows test output on run. ([CL 352309](https://golang.org/cl/352309))
- Debug:
  - Added `showLog`/`logOutput`/`dlvFlags` to `go.delveConfig` setting that change the default values for them. ([Issue 1723](https://github.com/golang/vscode-go/issues/1723)) <!-- CL 351249 -->
  - Handle directory with `'.'` in its name correctly and warn users for invalid `program` ([Issue 1826](https://github.com/golang/vscode-go/issues/1826), [1769](https://github.com/golang/vscode-go/issues/1769)) <!-- CL 353990 -->

### Thanks

Thank you for your contribution, @firelizzard18, @Zamiell, @mislav, @polinasok, @hyangah, @stamblerre, @suzmue, and @yinheli!

## v0.28.1 - 24 Sep, 2021

A list of all issues and changes can be found in the [v0.28.1 milestone](https://github.com/golang/vscode-go/milestone/38) and [commit history](https://github.com/golang/vscode-go/compare/v0.28.0...v0.28.1).

### Fixes
- Skipped launch configuration adjustment to address build errors when debugging using externally launched delve DAP servers. (Issue [1793](https://github.com/golang/vscode-go/issues/1793))

## v0.28.0 - 20 Sep, 2021

This version requires VS Code 1.59 or newer.

🎉🧪 The extension implements [the Testing API of VS Code](https://code.visualstudio.com/api/extension-guides/testing). You can navigate and run/profile tests using the test explorer UI! Windows support and further work for better profiling and debugging support through the test explorer is underway. Please give it a try and provide feedback.

A list of all issues and changes can be found in the [v0.28.0 milestone](https://github.com/golang/vscode-go/milestone/34) and [commit history](https://github.com/golang/vscode-go/compare/v0.27.2...v0.28.0).

### Changes

- Require VS Code engine 1.59+.
- Implement the Testing API ([Issue 1579](https://github.com/golang/vscode-go/issues/1579)). <!-- CL 330809 -->
The test provider discovers all Go tests and benchmarks including `stretchr` test suits ([Issue 1641](https://github.com/golang/vscode-go/issues/1641)) <!-- CL 343489 --> and sub-tests ([Issue 1641](https://github.com/golang/vscode-go/issues/1641)). <!-- CL 343433 --> You can adjust behavior with the  [`go.testExplorer.*` settings](https://github.com/golang/vscode-go/blob/master/docs/settings.md#gotestexploreralwaysrunbenchmarks). 
- Offer basic profiling support through the testing API. ([Issue 1685](https://github.com/golang/vscode-go/issues/1685)) <!-- CL 344149 -->
- Debugging
	- Allow to connect to a Delve DAP server running on a different host using `host` and `port` launch properties. ([Issue 1729](https://github.com/golang/vscode-go/issues/1729)) <!-- CL 346269 -->
	- Disabled check for active debug session ([Issue 1710](https://github.com/golang/vscode-go/issues/1710)). <!-- CL 349596 --> This will allow to run multiple debug sessions simultaneously.
	- Disabled the go version check by supplying the `--check-go-version=false` delve flag ([Issue 1716](https://github.com/golang/vscode-go/issues/1716)). <!-- CL 347562 --> This is to allow users of older versions of Go to debug using Delve DAP which requires Delve 1.6.1 or newer. If you need to use Delve 1.6.0 or older, please use [the legacy debug adapter](https://github.com/golang/vscode-go/blob/master/docs/debugging-legacy.md).
	- Fixed a legacy debug adapter's bug that broke remote debugging when breakpoints were set in irrelevant files. ([Issue 1762](https://github.com/golang/vscode-go/issues/1762)) <!-- CL 348972 -->
	- Added [the new FAQs section](https://github.com/golang/vscode-go/blob/master/docs/debugging.md#faqs).
- Removed tools version check hack that triggerred unnecessary warnings about go and tools version mismatch issues ([Issue 1698](https://github.com/golang/vscode-go/issues/1698)). <!-- CL 349752 --> 
- Export an API with which other extensions can query the location of go tools. ([Issue 233](https://github.com/golang/vscode-go/issues/233)) <!-- CL 336509 -->
- Fixed regexps for test function names ([CL 344130](https://go-review.googlesource.com/c/vscode-go/+/344130)).
- Track the language server's restart history and include it in the automated gopls crash report ([CL 344130](https://go-review.googlesource.com/c/vscode-go/+/344130)).
- Code Health
	- Use `esbuild` instead of `webpack` ([Issue 1705](https://github.com/golang/vscode-go/issues/1705)). <!-- CL 343791 -->
	- Removed the temporary security workaround in favor of [VS Code's Workspace Trust concept](https://code.visualstudio.com/docs/editor/workspace-trust). <!-- CL 347690 -->
	- Updated the gopls settings documentation to reflect gopls/v0.7.2 settings.

### Thanks

Thank you for your contribution, Nicolas Lepage, 180909, Polina Sokolova, Rebecca Stambler, and Suzy Mueller! Special thanks to Ethan Reesor for the Test Explorer work!

## v0.27.2 - 1st Sep, 2021

A list of all issues and changes can be found in the [v0.27.2 milestone](https://github.com/golang/vscode-go/milestone/36) and [commit history](https://github.com/golang/vscode-go/compare/v0.27.1...v0.27.2).

### Enhancement
- Supports `replay` and `core` debug launch modes. ([PR 1268](https://github.com/golang/vscode-go/pull/1268))
- `gopls` now watches changes in `go.work` files to support [Go Proposal 45713](https://go.googlesource.com/proposal/+/master/design/45713-workspace.md).

### Fixes
- Fixed issues around building binaries for debugging when symlinks or case-insensitive file systems are involved. (Issues [1680](https://github.com/golang/vscode-go/issues/1680), [1677](https://github.com/golang/vscode-go/issues/1677), [1713](https://github.com/golang/vscode-go/issues/1713))
- Clarified the `dlvLoadConfig` setting is no longer necessary with the new debug adapter (`dlv-dap`). ([CL 344370)(https://go-review.googlesource.com/c/vscode-go/+/344370))
- Increased the timeout limit from 5sec to 30sec. If `dlv-dap` still fails to start, please check firewall/security settings do not prevent installation or execution of the `dlv-dap` (or `dlv-dap.exe`) binary. ([Issue 1693](https://github.com/golang/vscode-go/issues/1693))
- `Go: Install/Update Tools` command picks the `dlv-dap` from the main branch.

### Thanks
Thanks for your contributions, Suzy Mueller, Luis Gabriel Gomez, Polina Sokolova, Julie Qiu, and Hana Kim!

## v0.27.1 - 12 Aug, 2021

A list of all issues and changes can be found in the [v0.27.1 milestone](https://github.com/golang/vscode-go/milestone/35) and [commit history](https://github.com/golang/vscode-go/compare/v0.27.0...v0.27.1).


### Fixes
- Fixed process pickers used in attach mode debugging. ([Issue 1679](https://github.com/golang/vscode-go/issues/1679))
- Fixed the failure of debugging when `CGO_CFLAGS` is set. ([Issue 1678](https://github.com/golang/vscode-go/issues/1678))
- Fixed the `dlv-dap` installation issue. ([Issue 1682](https://github.com/golang/vscode-go/issues/1682))

### Thanks
Thanks for your contributions, Luis Gabriel Gomez, Suzy Mueller, and Hana Kim!

## v0.27.0 - 9 Aug, 2021

📣 Delve's native DAP implementation ([`dlv-dap`](https://github.com/go-delve/delve/blob/master/Documentation/usage/dlv_dap.md))
is enabled by default for local debugging. We updated the [Documentation for Debugging](https://github.com/golang/vscode-go/blob/master/docs/debugging.md)
to show the new features available with dlv-dap. This change does not apply to remote debugging yet.
For remote debugging, keep following the instruction in the
[legacy debug adapter documentation](https://github.com/golang/vscode-go/blob/master/docs/debugging-legacy.md).

A list of all issues and changes can be found in the [v0.27.0 milestone](https://github.com/golang/vscode-go/milestone/33?closed=1) and [commit history](https://github.com/golang/vscode-go/compare/v0.26.0...v0.27.0).

### Enhancements
- The new [`go.terminal.activateEnvironment`](https://github.com/golang/vscode-go/blob/master/docs/settings.md#goterminalactivateenvironment)
allows to prevent the extension from changing integrated terminal's environment variables. ([Issue 1558](https://github.com/golang/vscode-go/issues/1558), [1098](https://github.com/golang/vscode-go/issues/1098)) <!-- CL 336409 -->
- The [`Go: Locate Configured Go Tools`](https://github.com/golang/vscode-go/blob/master/docs/commands.md#go-locate-configured-go-tools)
command prints the build information of detected tools. <!-- CL 337989 -->
- Use `dlv-dap` as the default debug adapter for local debugging. The new debug adapter offers
[many new features and improvements](https://github.com/golang/vscode-go/issues?q=is%3Aissue+is%3Aclosed+label%3AFixedInDlvDAPOnly).
- Added Gitpod to a recognized Cloud-based IDE, for which the extension will minimize the number of toast or notification messages. ([Issue 1616](https://github.com/golang/vscode-go/issues/1616)) 
- The [`Go: Subtest At Cursor`](https://github.com/golang/vscode-go/blob/master/docs/commands.md#go-subtest-at-cursor) command prompts for subtest name if there is no subtest at cursor ([Issue 1602](https://github.com/golang/vscode-go/issues/1602)). <!-- CL 333309 -->

### Fixes
- Debugging
    - Setting the `logOutput` property without `showLog: true` does not break debugging any more. <!-- CL 335029 -->
    - Fixed a bug in the legacy debug adapter that caused jumping at each step after upgrading to VS Code 1.58+. ([Issue 1617](https://github.com/golang/vscode-go/issues/1617), [1647](https://github.com/golang/vscode-go/issues/1647)) <!-- CL 338194 -->
    - Fixed a bug that broke Attach mode debugging using the legacy debug adapter if `cwd` is not set. ([Issue 1608](https://github.com/golang/vscode-go/issues/1608)) <!-- CL 334111 -->
    - Made the `dlv-dap` mode ignore the `port` property. It was initially suggested as a temporary alternative
    to the remote debugging, but we decided to revisit the functionality for better remote debugging support.
    Use the `debugServer` property if you want to connect to a manually launched `dlv dap` server. 

### Code Health
- The version of `dlv-dap` is pinned to [v1.7.1-0.20210804080032-f95340ae1bf9](https://github.com/go-delve/delve/tree/f95340ae1bf9fed8740d5fd39f5758d41770d967) and `dlv-dap` is marked as a required tool.
- Updated the hard-coded default gopls version string to v0.7.1.
- Added `tools/relnotes`, a script to help generate CHANGELOG.md. <!-- CL 256579 -->
- Added go1.17 RC to CI. ([Issue 1640](https://github.com/golang/vscode-go/issues/1640)) <!-- CL 336310 -->
- Enabled tests that were skipped in dlv-dap mode since dlv-dap reached feature parity. <!-- CL 332109 -->
- Use StackOverflow as the channel for Q&A.

### Thanks

Thank you for your contribution, Ahmed W, Hana, Michael Currin, Polina Sokolova, Rebecca Stambler, Suzy Mueller, and Sven Efftinge!

## v0.26.0 - 17 Jun, 2021

📣 [`Delve`'s native DAP implementation](https://github.com/golang/vscode-go/blob/master/docs/dlv-dap.md) is now available for use. In order to use this new debug adapter (`dlv-dap`) when debugging Go programs, add the following settings in your `settings.json`:

```json5
    "go.delveConfig": {
        "debugAdapter": "dlv-dap",
    },
```

Please learn more about [the new adapter's features and configuration parameters](https://github.com/golang/vscode-go/blob/master/docs/dlv-dap.md), and share your feedback and report the issues in our issue tracker.

A list of all issues and changes can be found in the [v0.26.0 milestone](https://github.com/golang/vscode-go/milestone/30?closed=1) and [commit history](https://github.com/golang/vscode-go/compare/v0.25.1...v0.26.0).

### Enhancements
- `dlv-dap` is ready for use in local debugging.
- Added the new `"Go: Test Function At Cursor or Test Previous"` command. ([PR 1509](https://github.com/golang/vscode-go/pull/1509))
- `"Go: Add Imports"` command uses `gopls` instead of `gopkg`. This requires `gopls@v0.7.0` or newer. ([Go Issue 43351](https://github.com/golang/go/issues/43351))

### Fixes
- Fixed `"Go: Lint Workspace"` that failed no editor is active. ([Issue 1520](https://github.com/golang/vscode-go/issues/1520))
- Fixed `gopls` crash caused by Untitled files. ([Issue 1559](https://github.com/golang/vscode-go/issues/1559))

### Thanks
Thanks for your contributions, @mislav, @marwan-at-work, @findleyr, @lggomez, @fflewddur, @suzmue, @hyangah!

## v0.25.1 - 24 May, 2021

A list of all issues and changes can be found in the [v0.25.1 milestone](https://github.com/golang/vscode-go/issues?q=is%3Aissue+milestone%3Av0.25.1+is%3Aclosed).

### Fixes
- Change the default path separator to `/` when applying `substitutePath` debug configuration. ([Issue 1497](https://github.com/golang/vscode-go/issues/1497))
- Warn users when `go.goroot` setting is used. ([Issue 1501](https://github.com/golang/vscode-go/issues/1501))

### Enhancements
- Update to latest version of `dlv-dap`. Some of newest additions to `dlv dap` include optimized function detection, exception info, pause, function breakpoints while running, evaluate over hover, set variables. Documentation of current features and limitations can be found in [the documentation](https://github.com/golang/vscode-go/blob/master/docs/dlv-dap.md).
- Adjusted feedback survey prompt probability.

### Thanks
Thanks for the contribution, @suzmue, @fflewddur!

## v0.25.0 - 12 May, 2021

A list of all issues and changes can be found in the
[v0.25.0 milestone](https://github.com/golang/vscode-go/issues?q=is%3Aissue+milestone%3Av0.25.0+is%3Aclosed).

If you have a feature requests for this extension, please file it through the github issue tracker.

### Enhancements
- Update to latest version of `dlv-dap`. Documentation of current features and limitations can be found in [the documentation](https://github.com/golang/vscode-go/blob/master/docs/dlv-dap.md)
- Add debug previous command ([Issue 798](https://github.com/golang/vscode-go/issues/798))
- Add `Go: Initialize go.mod` command to run `go mod init` in the current workspace folder ([Issue 1449](https://github.com/golang/vscode-go/issues/1449))
- Use `program` in debug configuration to determine mode in `auto` ([Issue 1422](https://github.com/golang/vscode-go/issues/1422))
- Auto update `dlv-dap` if autoUpdates enabled ([Issue 1404](https://github.com/golang/vscode-go/issues/1404))
- Set `editor.suggest.snippetsPreventQuickSuggestions` to false by default to enable code completion and quick suggestions inside a snippet ([Issue 839](https://github.com/golang/vscode-go/issues/839))

### Fixes
- Set the `GOROOT` to the user specified `GOROOT` in `go.goroot`
- Fixed missing file bug in debug adapter ([Issue 1447](https://github.com/golang/vscode-go/issues/1447))
- Fixed inconsistent workpsaceFolder value bug in debug configuration ([Issue 1448](https://github.com/golang/vscode-go/issues/1448))
- Allow `dlv-dap` to shut down gracefully and clean up debugged process ([Issue 120](https://github.com/golang/vscode-go/issues/120))

### Thanks

Thank you for your contribution, @hyangah, @JadenSimon, @rstambler, @polinasok, @rfindley, and @suzmue!

## v0.24.2 - 19 Apr, 2021
A list of all issues and changes can be found in the
[v0.24.2 milestone](https://github.com/golang/vscode-go/issues?q=is%3Aissue+milestone%3Av0.24.2+is%3Aclosed).

### Fixes
- Fixed regression in the `lintOnSave` feature. ([Issue 1429](https://github.com/golang/vscode-go/issues/1429))
- Fixed `dlv-dap` installation to correcly use `GOBIN` environment variable. ([Issue 1430](https://github.com/golang/vscode-go/issues/1430))
- Fixed duplicate error notifications when missing `dlv-dap`. ([Issue 1426](https://github.com/golang/vscode-go/issues/1426))

## Enhancements
- Updated the minimum required dlv-dap version. The new version includes support for
[`substitutePath`](https://github.com/golang/vscode-go/blob/master/docs/debugging.md#launch-configurations) and shadowed variable annotation.

## v0.24.1 - 15 Apr, 2021

### Enhancements
- Cleaned up launch configuration snippets for easier debug setup
- To use `dlv-dap` by default for all launch configurations (including codelenses), set the `debugAdapter` field in the `go.delveConfig` setting ([Issue 1293](https://github.com/golang/vscode-go/issues/1293))
- The list of debugging features only available with `dlv-dap` is now available [here](https://github.com/golang/vscode-go/issues?q=is%3Aissue+label%3Afixedindlvdaponly)
- Updated extension settings to match gopls v0.6.10

### Fixes
- Tightened the test function detection regex for codelenses ([Issue 1417](https://github.com/golang/vscode-go/issues/1417))
- Show error message when dlv-dap fails to launch ([Issue 1413](https://github.com/golang/vscode-go/issues/1413))
- Corrected install instructions for dlv-dap in popup ([Issue 1395](https://github.com/golang/vscode-go/issues/1395))

## Code Health
- Updated latest version of dlv-dap and gopls (v0.6.10)
## v0.24.0 - 6th Apr, 2021

🧪 We re-enabled the option to use `dlv dap` (Delve's native DAP implementation) instead of the old debug
adapter when debugging go code. See [the documentation](https://github.com/golang/vscode-go/blob/master/docs/dlv-dap.md#how-to-use-dlv-dap)
to learn more about Delve's native DAP implementation, and how to choose `dlv dap`.

Full list of issues and changes can be found in the [v0.24.0 milestone](https://github.com/golang/vscode-go/milestone/25) and the [changes since v0.23.3](https://github.com/golang/vscode-go/compare/v0.23.3...release).

### Enhancements
* Supports custom format tools when gopls is enabled. ([Issue 1238](https://github.com/golang/vscode-go/issues/1238))
* Allows to use `dlv dap` for debugging.

### Fixes
* Do not lint with `staticcheck` if it is enabled in `gopls`. ([CL 301053](https://go-review.googlesource.com/c/vscode-go/+/301053))
* Use `go list` to check availability of newly released gopls. ([CL 295418](https://go-review.googlesource.com/c/vscode-go/+/295418))
* Use `go env -json` to query go env variables. ([CL 301730](https://go-review.googlesource.com/c/vscode-go/+/301730))
* Include gopls, go versions and OS info to the opt-out survey.

### Code Health

* npm audit fix
* Removed the deprecated `go.overwriteGoplsMiddleware` setting.
* Added more testing for debug features using dlv-dap.

### Thanks

Thanks for the contributions, @hoanggc, @suzmue, @rstambler, @polinasok!

## v0.23.3 - 19th Mar, 2021

### Enhancements

* Always check the gopls version before activating automated issue reporter regardless of the gopls update settings.
* Updated the hard-coded latest gopls version to v0.6.8 and the gopls settings.

## v0.23.2 - 12th Mar, 2021

### Fixes

* Updated the gopls version requirement. v0.23.1 requires v0.6.6+. ([Issue 1300](https://github.com/golang/vscode-go/issues/1300))

## v0.23.1 - 11th Mar, 2021

🎉 &nbsp;&nbsp;We use [`staticcheck`](https://staticcheck.io/)
as the default lint tool. We also changed to use `goimports` for formatting when not using `gopls`.

This version requires VS Code 1.52 or newer.

A list of all issues and changes can be found in the
[v0.23.1 milestone](https://github.com/golang/vscode-go/milestone/24?closed=1)
and the [changes since v0.22.1](https://github.com/golang/vscode-go/compare/v0.23.0...v0.23.1)

### Enhancements

* Changed the default lint/format tools. ([Issue 189](https://github.com/golang/vscode-go/issues/189), [192](https://github.com/golang/vscode-go/issues/192))
* Enhanced `dlv-dap` start logic ([Issue 1270](https://github.com/golang/vscode-go/issues/1270)) and improved output/error message forwarding. ([CL 296930](https://go-review.googlesource.com/c/vscode-go/+/296930))

### Fixes

* Fixed the spurious popup message about the use of `goreturns`. ([CL 300430](https://go-review.googlesource.com/c/vscode-go/+/300430))
* Fixed orphaned progress notification after restarting `gopls`. ([Issue 1153](https://github.com/golang/vscode-go/issues/1153))
* Fixed cryptic error messages that appear when `gopls` commands fail. ([Issue 1237](https://github.com/golang/vscode-go/issues/1237))
* Fixed incomplete folding range info issue caused by parse errors. Complete fix requires `gopls` v0.6.7+ ([Issue 1224](https://github.com/golang/vscode-go/issues/1224))

### Code Health
* Updated LSP to 3.16.0 (stable), and DAP to 1.44.0.

## v0.23.0 - 4th Mar, 2021

Delve DAP is a new debug adapter embedded in `dlv`, the Go debugger.
It is written in Go, understands Go's data types and runtime better,
and is under active development. In this release, we added back
access to Delve DAP. Delve DAP is still in the experimental stage
and we appreciate any feedback and bug reports!

A list of all issues and changes can be found in the
[v0.23.0 milestone](https://github.com/golang/vscode-go/milestone/21?closed=1)
and the [changes since v0.22.1](https://github.com/golang/vscode-go/compare/v0.22.1...v0.23.0)

### Enhancements

* Improved debugging workflow of attaching to local process.
([Issue 183](https://github.com/golang/vscode-go/issues/183))
By setting `processId` to the command name of the process, `${command:pickProcess}`, or
`${command:pickGoProcess}` a quick pick menu will show a list of processes to choose from.
* Enabled access to Delve DAP again. Simplified the Delve DAP launch workflow
and removed the intermediate Node.JS adapter.
If `"debugAdapter": "dlv-dap"` is specified in launch.json configurations,
the extension will use Delve DAP for the debug session. When using Delve DAP,
install the dev version of `dlv` built from master
(`cd; GO111MODULE=on go get github.com/go-delve/delve/cmd/dlv@master`)
to pick up the latest bug fixes and feature improvement.
([Issue 23](https://github.com/golang/vscode-go/issues/23),
[822](https://github.com/golang/vscode-go/issues/822),
[844](https://github.com/golang/vscode-go/issues/844))
* Added an opt-in "Always Update" setting for `gopls` auto-update.
([Issue 1095](https://github.com/golang/vscode-go/issues/1095))
* `Go: Reset Global State` and `Go: Reset Workspace State` commands are
available for easier extension state reset.
* Enabled survey to collect feedback from users who disabled `gopls`.
* Added a new setting (`"go.disableConcurrentTests"`) that prevents concurrent `go test` invocation.
([Issue 1089](https://github.com/golang/vscode-go/issues/1089))

### Fixes
* [Issue 1113](https://github.com/golang/vscode-go/issues/1113): error message when debugee terminates fast.
* [Issue 179](https://github.com/golang/vscode-go/issues/179): disable stackTrace error pop-ups during debugging.
* [CL 290289](https://go-review.googlesource.com/c/vscode-go/+/290289): check incorrect gopls flag usage before automated gopls crash report.
* [Issue 948](https://github.com/golang/vscode-go/issues/948): show lint tool's name as the lint diagnostic collection name.
* [Issue 1252](https://github.com/golang/vscode-go/issues/1252): search `C:\Program Files\Go\bin`,
`C:\Program Files (x86)\Go\bin\go.exe`, the new default Go installation path in Windows.

### Code Health

* Migrated to use `gts` to enforce consistent coding style. ([Issue 1227](https://github.com/golang/vscode-go/issues/1227))
* Preview mode features are available in both Nightly and the dev version.
* Enabled integration test in Go module mode.
* Enabled Delve DAP integration test.
* Removed the `latest` branch.
### Thanks

Thanks for your contributions, @Charliekenney23, @eneuschild, @suzmue, @stamblerre, @pjweinbgo, @polinasok!

## v0.22.1 - 8th Feb, 2021

### Enhancements
- Added error details to automated error reports. ([CL 287952](https://go-review.googlesource.com/c/vscode-go/+/287952))
- Used clickable links in `"go.languageServerExperimentalFeatures"` setting deprecation error messages. ([CL 288133](https://go-review.googlesource.com/c/vscode-go/+/288133))

### Fixes
- Fixed a race during language client restarts. ([CL 288372](https://go-review.googlesource.com/c/vscode-go/+/288372), [CL 288352](https://go-review.googlesource.com/c/vscode-go/+/288352))
- Disabled the language server when using workspace folders over ssh. ([Issue 1171](https://github.com/golang/vscode-go/issues/1171))
- Added `dlv` to the `"go.alternateTools"` example value list. ([CL 289231](https://go-review.googlesource.com/c/vscode-go/+/289231))

### Code Health
- Bumped `ini` to 1.3.8 to address a vulnerability report from `npm audit`.

### Thanks
Thank you for your contribution, @stamblerre, @hyangah, @patrasap0908!

## v0.22.0 - 26th Jan, 2021

- The language server, `gopls`, is enabled by default. ([Issue 1037](https://github.com/golang/vscode-go/issues/1037))

### Enhancements
- Added the new Go welcome page. ([Issue 949](https://github.com/golang/vscode-go/issues/949))
- Updated documentation. (troubleshooting, customization, settings guide)
- Updated the hardcoded latest gopls version to 0.6.4.

### Thanks
Thank you for your contribution, @suzmue, @stamblerre, @findleyr, @heschik, @hyangah!

## v0.21.1 - 21st Jan, 2021
A list of all issues and changes can be found in the [v0.21.1 milestone](https://github.com/golang/vscode-go/milestone/22?closed=1).

### Fixes
- Fixed the `Cannot get property 'get' of undefined` error. ([Issue 1104](https://github.com/golang/vscode-go/issues/1104))
- Restored the `"go.languageServerExperimentalFeatures"` setting for users who depend on this to run custom vet analyzers. ([Issue 1110](https://github.com/golang/vscode-go/issues/1110))

## v0.21.0 - 20th Jan, 2021

A list of all issues and changes can be found in the [v0.21.0 milestone](https://github.com/golang/vscode-go/milestone/16?closed=1).
### Enhancements
- The new `dlvFlags` debug attribute is available for conveniently supply extra flags to `dlv`. ([Issue 978](https://github.com/golang/vscode-go/issues/978))
- Stop using workspace/folder-level settings from untrusted repositories that can be used to run arbitrary binaries. ([Issue 1024](https://github.com/golang/vscode-go/issues/1094))
- The extension now deduplicates diagnostics from both the language server and the linter. ([Issue 142](https://github.com/golang/vscode-go/issues/142))
- Disabled `gotype-live` automatically when the language server is enabled. ([Issue 1021](https://github.com/golang/vscode-go/issues/1021))
- Removed the `"go.languageServerExperimentalFeatures"` setting. ([CL 280601](https://go-review.googlesource.com/c/vscode-go/+/280601)). The `documentLink` feature is replaced with `gopls`'s [`ui.navigation.importShortcut`](https://github.com/golang/tools/blob/master/gopls/doc/settings.md#importshortcut-enum) setting. The `diagnostics` feature replacement is still under discussion. Please provide feedback in [Issue 50](https://github.com/golang/vscode-go/issues/50).

### Code Health
* Experimental features that were available only in the nightly extension are enabled in the master branch, and in presubmit & CI tests running on the master branch.
### Thanks

Thank you for your contribution, @hyangah, @suzmue, @pjweinbgo, @stamblerre!

## v0.20.2 - 8th Jan, 2021

### Enhancement
- Updated [`"gopls"` settings](https://github.com/golang/vscode-go/blob/705272cba4001b8caf71a1542f376daa2e0be089/docs/settings.md#gopls-1) to match gopls v0.6.2. ([CL 279728](https://go-review.googlesource.com/c/vscode-go/+/279728))

## v0.20.1 - 29th Dec, 2020

### Fixes
- Fixed a bug that caused incorrect fallback to a common `go` installation path when `go` couldn't be found from the regular PATH ([Issue 1065](https://github.com/golang/vscode-go/issues/1065))

## v0.20.0 - 22nd Dec, 2020

A list of all issues and changes can be found in the [v0.20.0 milestone](https://github.com/golang/vscode-go/milestone/18?closed=1).

### Enhancements
- Debugging
    - The new `substitutePath` config property allows users to translate their symlinked directories to the actual paths, and
    the local paths to the remote paths. See [Launch Configurations](https://github.com/golang/vscode-go/blob/master/docs/debugging.md#launch-configurations)
    and [Remote Debugging](https://github.com/golang/vscode-go/blob/master/docs/debugging.md#remote-debugging) for details.
    - Quick pick menu for creating `launch.json` was added. ([Issue 131](https://github.com/golang/vscode-go/issues/131))
    - Report that `next` is automatically cancelled by delve if interrupted, for example, because breakpoint is set. See [Issue 787](https://github.com/golang/vscode-go/issues/787) for details. ([CL 261078](https://go-review.googlesource.com/c/vscode-go/+/261078))
- The new `tyf` snippet for `type name func()` was added. ([Issue 1002](https://github.com/golang/vscode-go/issues/1002))
- Include the `gopls` settings section definition based on `gopls` v0.6.0. ([Issue 197](https://github.com/golang/vscode-go/issues/197), [CL 278355](https://go-review.googlesource.com/c/vscode-go/+/278355))
- `go.buildFlags` and `go.buildTags` are propagated to `gopls` unless `"gopls": {"buildFlags": ..}` is set. ([Issue 155](https://github.com/golang/vscode-go/issues/155))
- The new `go.toolsManagement.checkForUpdates` setting allows users to completely disable version checks.
This deprecates `go.useGoProxyToCheckForToolUpdates`. ([Issue 963](https://github.com/golang/vscode-go/issues/963))

### Fixes
- Added a workaround for [the VSCode `PATH` setup issue](https://github.com/microsoft/vscode/issues/108003). When `go` isn't
found from `PATH`, the extension will check `/usr/local/bin` too ([Issue 971](https://github.com/golang/vscode-go/issues/971)).
- Fixed language client crashes or duplicate language features on the guest side of a VS Live Share session.
The initial fix added in v0.19.0 for VS Live Share wasn't sufficient. (Issue [605](https://github.com/golang/vscode-go/issues/605), [1024](https://github.com/golang/vscode-go/issues/1024))
- Stop requiring to install legacy tools when the language server is used. ([Issue 51](https://github.com/golang/vscode-go/issues/51))
- Update `gopls` if the existing version in the system is older than the minimum required version when the extension enables `gopls` automatically. ([Issue 938](https://github.com/golang/vscode-go/issues/938))
- Show language server start progress and allow only one outstanding language server restart request. ([Issue 1011](https://github.com/golang/vscode-go/issues/1011))
- Fixed a gocode-gomod installation bug that caused to ignore `GOBIN` setting. ([CL 275877](https://go-review.googlesource.com/c/vscode-go/+/275877))
- Marked settings that are not applicable when using the language server. ([Issue 155](https://github.com/golang/vscode-go/issues/155))

### Code Health
- Deprecated unused settings such as `go.overwriteGoplsMiddleware` and marked deprecated settings.
- Improved stability of debug functionality tests on windows.
- Improve the automated gopls issue template message. It includes the extension name and version.
- Prompt users to file an issue for feedback when they choose to opt out of gopls.
- CI test workflow now runs `vsce package` to detect packaging errors early.

### Thanks
Thank you for your contribution, @hyangah, @suzmue, and @programmer04!


## v0.19.1 - 9th Dec, 2020

A list of all issues and changes can be found in the [v0.19.1 milestone](https://github.com/golang/vscode-go/milestone/17?closed=1).

### Fixes

- Fixed `Run without Debugging` for Windows. This was a regression found in v0.19.0 ([Issue 918](https://github.com/golang/vscode-go/issues/918)). <!-- CL 276214 -->
- Fixed snippets that used the reserved keyword ('var') as variable names ([Issue 969](https://github.com/golang/vscode-go/issues/969)).<!-- CL 276213 -->
- Fixed a file path expansion bug in subtest failure messages ([Issue 956](https://github.com/golang/vscode-go/issues/956)). <!-- CL 276212 -->
- Fixed unhandled promise rejection error in debug adapter ([Issue 982](https://github.com/golang/vscode-go/issues/982)). <!-- CL 274932 --> 

### Enhancements

- Disabled the experimental `godlvdap` debug configuration from the stable version. It is still available in [Go Nightly](https://marketplace.visualstudio.com/items?itemName=golang.go-nightly) ([Issue 960](https://github.com/golang/vscode-go/issues/960)).
- Enabled user survey ([Issue 910](https://github.com/golang/vscode-go/issues/910)). <!-- CL 276216 --> 

### Thanks

Thank you for your contribution, @suzmue, @RomanKornev, @hyangah!
 
## v0.19.0 - 25th Nov, 2020

A list of all issues and changes can be found in the [v0.19.0 milestone](https://github.com/golang/vscode-go/milestone/14).

### Community

- Go Nightly users are encouraged to discuss issues and share feedback in the [#vscode-go-nightly](https://gophers.slack.com/archives/C01DQ2KBMNU) slack channel as well as the newly created [Go Nightly mailing list](https://groups.google.com/g/vscode-go-nightly) ([Issue 817](https://github.com/golang/vscode-go/issues/817)) <!-- CL 266419 -->
- All experiments have been turned on for Go nightly ([Issue 818](https://github.com/golang/vscode-go/issues/818)) <!-- CL 264317 --> <!-- CL 267678 -->

### Enhancements

- Added a snippet for TestMain ([Issue 629](https://github.com/golang/vscode-go/issues/629)) <!-- CL 254497 -->
- Added `lispcase`, `pascalcase` and `keep` as transform variants for go.addTags ([Issue 906](https://github.com/golang/vscode-go/issues/906), [936](https://github.com/golang/vscode-go/issues/936)) <!-- CL 271357 -->
- Added support for `gomodifytags`'s --template flag ([Issue 826](https://github.com/golang/vscode-go/issues/826)) <!-- CL 264299 -->
- Language Server
	* Upgraded to the latest vscode-languageclient pre-release ([Issue 42148](https://github.com/golang/go/issues/42148)) <!-- CL 266497 -->
- Debugging
	* package.json: activate extension onDebugInitialConfigurations ([Issue 131](https://github.com/golang/vscode-go/issues/131)) <!-- CL 267899 -->


### Fixes

- Fixed test streaming output handling to correctly add -json flag ([Issue 471](https://github.com/golang/vscode-go/issues/471)) <!-- CL 268839 -->
- Fixed bug that unnecessarily buffered test output ([Issue 917](https://github.com/golang/vscode-go/issues/917)) <!-- CL 269917 -->
- Fixed a bug that occurred when choosing a new Go environment using the file picker ([Issue 868](https://github.com/golang/vscode-go/issues/868), [864](https://github.com/golang/vscode-go/issues/864)) <!-- CL 267898 -->
- Hide running test StatusBarItem after cancelling tests <!-- CL 268838 -->
- Tool Installation
	* Unset GOOS/GOARCH/GOROOT/... from tool installation env since the tools need to be built for the host machine ([Issue 628](https://github.com/golang/vscode-go/issues/628)) <!-- CL 264323 -->
	* Changed the dependency tool installation to use the `go` command chosen from the current `GOROOT/bin` for gocode-gomode too ([Issue 757](https://github.com/golang/vscode-go/issues/757)) <!-- CL 264318 -->
- Filter out unsupported document types to improve VS Code Live Share experience ([Issue 605](https://github.com/golang/vscode-go/issues/605)) <!-- CL 269157 -->
- Fixed language server survey computation error <!-- CL 270039 -->
- Debugging
	* No longer shows a warning about editing Go files if there is no Go Debug Session running. <!-- CL 269137 -->
	* Now removes user set '--gcflags' before passing the program to the debugger, since the debugger adds its own flags before building resulting in an error ([Issue 117](https://github.com/golang/vscode-go/issues/117)) <!-- CL 265580 -->
	* Fixed bug where the working directory passed in by the user is ignored ([Issue 918](https://github.com/golang/vscode-go/issues/918)) <!-- CL 270437 -->

### Code Health

- Debugging
	* Added additional tests for the debug adapter including for disconnect requests<!-- CL 262297 --> and remote attach scenarios ([Issue 779](https://github.com/golang/vscode-go/issues/779), [790](https://github.com/golang/vscode-go/issues/790)) <!-- CL 262442 -->
	* Added tests for the debug configuration to test the user settings that should affect the debug configuration
- Improved the extension contributor experience by renaming the test fixtures folder to avoid errors being shown for these files <!-- CL 264324 -->
- Language Server Tests
	- Changed the test environment setup to use single file edit ([Issue 655](https://github.com/golang/vscode-go/issues/655), [832](https://github.com/golang/vscode-go/issues/832)) <!-- CL 266418 --> <!-- CL 270802 --> <!-- CL 268878 -->
- Adjusted home directory used in gerrit CI since recent changes in kokoro were restricting access ([Issue 833](https://github.com/golang/vscode-go/issues/833)) <!-- CL 264877 -->
- Updated Github workflows actions/setup-go to v2 <!-- CL 268997 -->
- Restructured the goTest code to be more readable and easier to test <!-- CL 268837 --> <!-- CL 268839 -->
- Continued to improve the gopls settings documentation generator ([Issue 197](https://github.com/golang/vscode-go/issues/197)) <!-- CL 265742 -->


### Thanks

Thank you for your contribution, @pofl, @hyangah, @perrito666, @pjweinbgo, @quoctruong,  @stamblerre, @skaldesh, and @suzmue!

## v0.18.1 - 30th Oct, 2020

A list of all issues and changes can be found in the [v0.18.1 milestone](https://github.com/golang/vscode-go/milestone/15?closed=1).

### Enhancement
- New `Go: extract language server logs to editor` command was added ([CL 263526](https://go-review.googlesource.com/c/vscode-go/+/263526)).

### Fixes
- Fixed a bug that hid the Go status bar when there is no active text editor ([Issue 831](https://github.com/golang/vscode-go/issues/831)).

### Thanks
Thank you for your contributions, @suzmue, @pjweinbgo!

## v0.18.0 - 23rd Oct, 2020

Unified Go status UI ⚡, many debugger feature improvements, and LSP 3.16 features! A list of all issues fixed with this release can be found in the [v0.18.0 milestone](https://github.com/golang/vscode-go/milestone/11?closed=1).

### New Features
- The new Go status bar provides a menu to manage the go version, open the gopls trace, open the `go.mod` file, and more. The old `Go Modules` status bar was removed in favor of this new unified status bar. See [VS Code Go UI documentation](https://github.com/golang/vscode-go/blob/master/docs/ui.md) to learn more about this.
- New `Go: Toggle gc details` command toggles the display of compiler optimization choice for the open Go source file ([CL 256658](https://go-review.googlesource.com/c/vscode-go/+/256658)).
- Upgraded LSP to [`3.16`](https://microsoft.github.io/language-server-protocol/specifications/specification-3-16/#whatIsNew). Users of recent `gopls` can access new features such as [`Call hierarchy`](https://code.visualstudio.com/updates/v1_33#_call-hierarchy) and [`Semantic tokens`](https://code.visualstudio.com/api/language-extensions/semantic-highlight-guide#semantic-token-provider).

### Enhancement

- Debugging:
  * Correctly presents the reason when the debugged program stops due to `panic` and `fatal error` ([Issue 648](https://github.com/golang/vscode-go/issues/649)).
  * Be explicit about conditional breakpoint support ([Issue 781](https://github.com/golang/vscode-go/issues/781)).
  * Debug Adapter logs all the environment variables passed to dlv when verbose logging is enabled.
- Language Server Client: sends `gopls` config as LSP initialization options for correct workspace symbols computation ([CL 259138](https://go-review.googlesource.com/c/vscode-go/+/259138)).
- Snippets: adds a placeholder for the `for` statement snippet ([Issue 734](https://github.com/golang/vscode-go/issues/734)).
- Excludes `vendor` directories from `go.inferGopath` disable mechanism ([Issue 301](https://github.com/golang/vscode-go/issues/301)).
- New `go.logging.level` setting allows extra logging to help debugging extension issues ([CL 256557](https://go-review.googlesource.com/c/vscode-go/+/256557)).
- For Nightly extension users, `Go: Show Survey Config` and `Go: Reset Survey Config` commands are available.

### Fixes
- Fixed the bug that caused the debug adapter to leave bogus null items in the map type variable presentation ([Issue 199](https://github.com/golang/vscode-go/issues/199)).
- Fixed several debug adapter bugs that caused remote debug to hang ([Issue 740](https://github.com/golang/vscode-go/issues/740), [766](https://github.com/golang/vscode-go/issues/766), [761](https://github.com/golang/vscode-go/issues/761), [764](https://github.com/golang/vscode-go/issues/764)).
- Restored the correct handling of language server configuration change when users opt for enabling language server and installing `gopls`. ([CL 258997](https://go-review.googlesource.com/c/vscode-go/+/258997)).
- Fixed a diagnostics error visualization issue when multiple files with errors are open ([Issue 743](https://github.com/golang/vscode-go/issues/743)).
- Changed the dependency tool installation to use the `go` command chosen from the current `GOROOT/bin`. This helps avoid using a different version of `go` command for `asdf` or `direnv` users ([Issue 757](https://github.com/golang/vscode-go/issues/757)).

### Documentation
- Documented the current limitation of symlink support in debugging ([CL 257204](https://go-review.googlesource.com/c/vscode-go/+/257204)), improved the instruction for CLI application debugging ([CL 259677](https://go-review.googlesource.com/c/vscode-go/+/259677)), and fixed syntax errors in example task configuration snippets ([CL 259077](https://go-review.googlesource.com/c/vscode-go/+/259077)).

### Code Health
- Added an initial set of tests for debug adapters ([Issue 137](https://github.com/golang/vscode-go/issues/137)). We will keep working to improve our test coverage.

### Thanks

Thank you for your contributions, @suzmue, @vologab, @amitlevy21, @danielhelfand, @egonk, @quoctruong, @polinasok, @pjweinbgo, @stamblerre, @hyangah!

## v0.17.2 - 29th Sep, 2020

### Fixes
- Fixed a regression caused by the change for ([Issue 679](https://github.com/golang/vscode-go/issues/679)).
If `go` is not found from `PATH` available to the extension, the extension tries a couple of well-known
default locations to find the `go` binary. In this case, we need to mutate `PATH` so other tools including
`gopls` or `dlv` can choose the same go version. ([Issue 713](https://github.com/golang/vscode-go/issues/713)).

## v0.17.1 - 28th Sep, 2020

### Enhancement
- Mutate the `PATH`/`Path` environment variable only if users
explicitly configure to select the go command using `go.goroot`,
`go.alternateTools`, or `Go: Choose Go Environment` menu.
([Issue 679](https://github.com/golang/vscode-go/issues/679))
- Includes sanitized gopls crash traces in the automated gopls crash report.
([CL 256878](https://go-review.googlesource.com/c/vscode-go/+/256878))

### Fixes
- Changed the default of `go.coverMode` to be `default`. ([Issue 666](https://github.com/golang/vscode-go/issues/666))
- Fixed a missing promise reject when go is not found. ([Issue 660](https://github.com/golang/vscode-go/issues/660))

Thank you for reporting issues!

## v0.17.0 - 18th Sep, 2020

Go code debugging and code coverage support is getting better.

The extension will help you stay updated with the new Go releases.

### New Features

- Delve's [call](https://github.com/go-delve/delve/tree/master/Documentation/cli#call) feature is now accessible.
To use this feature, explicitly specify the `call` command. E.g. `call myAwesomeFunc()`.
It is an experimental feature in Delve.
Please see [the current limitations](https://github.com/go-delve/delve/tree/master/Documentation/cli#call).
([Issue 100](https://github.com/golang/vscode-go/issues/100))
- The extension checks the go official download site and notifies users of
newly available Go versions. When a newer version is available,
`Go Update Available` status bar item will appear.
This feature is available only if `go.useGoProxyToCheckForToolUpdates`
is set true. ([Issue 483](https://github.com/golang/vscode-go/issues/483))
- The new `go.coverMode` setting allows to use different coverage modes
(`atomic`, `count`, `set (default)`). `go.coverShowCounts`,
`go.coverageDecorator.{coveredBorderColor, uncoveredBorderColor}`
were newly added. We are still investigating better ways to
visualize the `count` coverage data; feedback and contribution is welcome!
(Issue [256](https://github.com/golang/vscode-go/issues/256),
[594](https://github.com/golang/vscode-go/issues/594))

### Enhancement

- Expands `'~'` in the `cwd` attribute of the launch configuration.
([Issue 116](https://github.com/golang/vscode-go/issues/116))
- Debug config's `showGlobalVariables` is disabled by default, and
this change improves speed. You can still inspect the global
variables by registering them in the `WATCH` section, or by
configuring `showGlobalVariables` in `launch.json`.
([Issue 138](https://github.com/golang/vscode-go/issues/138))
- `gofumpt`, `gofumports` is added to recognized formatters list.
([Issue 587](https://github.com/golang/vscode-go/issues/587))
- Automatically restarts the language server if `go.toolsEnvVars` configuration is changed.
([CL 254370](https://go-review.googlesource.com/c/vscode-go/+/254370))
- Reports `go env` failures.
([Issue 555](https://github.com/golang/vscode-go/issues/555))

### Fixes
- Fixed to use absolute file paths in error messages appearing in the DEBUG OUTPUT.
This allows VS Code to locate the correct files.
([Issue 456](https://github.com/golang/vscode-go/issues/456))
- Fixed handling of absolute file paths in coverage profile, on windows.
([Issue 553](https://github.com/golang/vscode-go/issues/553))
- Changed to pass `GOROOT` when invoking the `gopkgs` tool so `gopkgs`
continues to work with different go versions without being recompiled.
([CL 254137]( https://go-review.googlesource.com/c/vscode-go/+/254137))
- Fixed to provide explicit directory for running go list and go version.
([Issue 610](https://github.com/golang/vscode-go/issues/610),
CL [253600]( https://go-review.googlesource.com/c/vscode-go/+/253600),
[253602]( https://go-review.googlesource.com/c/vscode-go/+/253602))
- Fixed to trigger extension activation when commands for diagnostics,
such as `Go: Locate Configured Go Tools` are invoked.
([Issue 457](https://github.com/golang/vscode-go/issues/457))
- Fixed to prepend `GOROOT/bin` to integrated terminal's PATH
environment variable when `go.goroot` is set on OS X.
([Issue 544](https://github.com/golang/vscode-go/issues/544))
- Fixed to correctly apply environment variables setting read from `envFile`
in the launch configuration. We reworked how the environment variables
configuration is processed during this cycle. Now the extension processes
the `envFile` attribute instead of asking the debug adapter process to
read the specified `envFile`.
([Issue 452](https://github.com/golang/vscode-go/issues/452))
- Disabled `go.installDependenciesWhenBuilding` by default. When this is
enabled, the extension runs `go` commands with `-i`, which is no longer
recommended with recent versions of Go.
([Issue 568](https://github.com/golang/vscode-go/issues/568))
- Fixed a bug where we are not sending back 'configuration done' response.
([Issue eclipse-theia/theia#8455](https://github.com/eclipse-theia/theia/issues/8455),
[CL 254959](https://go-review.googlesource.com/c/vscode-go/+/254959))

### Documentation

- Added new documentation about
[switching go versions](https://github.com/golang/vscode-go/blob/master/docs/go-version.md),
and settings for [standard library development](https://github.com/golang/vscode-go/blob/master/docs/stdlib.md).
- Improved debugging instruction and contribution guide. Enhanced automated settings documentation generation.

### Code Health

- Removed the obsolete string-type coverageDecorator support.
([Issue 519](https://github.com/golang/vscode-go/issues/519))
- When gopls integration tests fail, tests print the observed gopls traces
to help debugging.

### Experimental Features

- We plan to delegate computation of various `run test` CodeLenses to `gopls`.
This experimental feature can be enabled with the following setting:
```
"go.useLanguageServer": true,
"gopls": {
	"codelens": { "test": true }
}
```

### Thanks

Thank you for your contribution, @suzmue, @pjweinbgo, @ekulabuhov, @stamblerre, @tpbg, @FiloSottile, @findleyr, @quoctruong, @polinasok, @hyangah!

## v0.16.2 - 2nd Sep, 2020

### Fixed

- Fixed the compile error message parsing bug that prevented correct file name expansion in test output. ([Issue 522](https://github.com/golang/vscode-go/issues/522)).
- Fixed the regression that caused to run tests in the local directory mode and
  result in more verbose output than the package list mode. ([Issue 528](https://github.com/golang/vscode-go/issues/528)).
- Fixed `"go.alternateTools"` settings to accept any tool names without
  settings.json diagnostics warning. ([Issue 526](https://github.com/golang/vscode-go/issues/526))


## v0.16.1 - 5th Aug, 2020

### Fixed

- Fixed the bug that made test output verbose by default ([Issue 471](https://github.com/golang/vscode-go/issues/469)).
- Fixed the extension host crash bug due to a process-wide uncaught exception handler accidentally installed along with the inlined debug adapter. This crash bug also caused connection drops when used with the VS Code Remote extension ([Issue 467](https://github.com/golang/vscode-go/issues/467), [469](https://github.com/golang/vscode-go/issues/469)).
- Readded the predefined variable resolution support for `go.goroot` and `go.toolsEnvVars` ([Issue 464](https://github.com/golang/vscode-go/issues/464), [413](https://github.com/golang/vscode-go/issues/413)).

## v0.16.0 - 3rd Aug, 2020

This version requires VS Code 1.46+.

Older versions of VS Code will not receive updates any more.

### New Features

- Users can select/install a different version of Go with `Go: Choose Go Environment` command.
When clicking the `Go` status bar that displays the currently active Go version, users will be
prompted with the list of Go versions installed locally or available for download.
This feature was built based on the [`golang.org/dl`](https://pkg.go.dev/golang.org/dl?tab=overview)
tools.
The selected Go version applies to the workspace, takes precedence over the
system default or the `"go.goroot"` and `"go.alternateTools"` settings, and persists
across sessions. You can clear the choice by selecting the `Clear Selection` item.
([Issue 253](https://github.com/golang/vscode-go/issues/253))
- When the Go version changes, the extension prepends `$GOROOT/bin` to the `PATH` or `Path`
environment variable which then applies the change to the integrated terminal windows.
- This version includes an experimental version of the new Debug Adapter that uses Delve's
native DAP implementation. It currently supports `launch` type requests in `debug` or `test`
mode. This is still in the early stages and requires
[`dlv`](https://github.com/go-delve/delve) built from its unreleased, master
branch. Subscribe to
[golang/vscode-go#23](https://github.com/golang/vscode-go/issues/23) for updates.

### Enhancement

- Bundles the extension using webpack, which reduced the extension size
(4.7MB -> 1MB) and the extension loading overhead (3.4K files -> 3 files)
([Issue 53](https://github.com/golang/vscode-go/issues/53)).
- `Go: Apply Cover Profile` applies code coverage for multiple packages
([CL 238697](https://go-review.googlesource.com/c/vscode-go/+/238697)).
We fixed bugs in processing coverage profiles on Windows.
- Suggests the official Go download page when no `go` tool is found.
- Utilizes the `GOMODCACHE` environment variable, introduced in
[Go 1.15](https://tip.golang.org/doc/go1.15#go-command).
- Prevents multiple debug sessions from launching
([Issue 109](https://github.com/golang/vscode-go/issues/109)).
- Streams test output when tests run with the `-v` option.
This feature requires 1.14 or newer versions of Go
([Issue 316](https://github.com/golang/vscode-go/issues/316)).
- Sets `additionalProperties` to `false` for the settings that don't expect
more properties. This allows VS Code to handle these settings better in
its new settings GUI ([Issue 284](https://github.com/golang/vscode-go/pull/284)).
- `Go: Locate Configured Go Tools` includes `go env` results
([Issue 195](https://github.com/golang/vscode-go/issues/195)).
- Avoids prompting users to switch the default format tool in modules mode
if users enable the language server.

### Fixed

- Fixed the `PATH` environment variable adjustment when users use a wrapper as an alternate
tool for `go` ([CL 239697](https://go-review.googlesource.com/c/vscode-go/+/239697)).
- Fixed a bug in test output processing, which prevented VS code from linking test log messages with locations in the source file.
- Fixed a `gocode-gomod` installation bug when `GOPATH` includes multiple directories
([Issue 368](https://github.com/golang/vscode-go/issues/368)).
- Avoids attempting to kill already terminated processes ([Issue 334](https://github.com/golang/vscode-go/issues/334)).
- Fixed `godef` to locate standard packages correctly by passing the `GOROOT` environment variable.
- Fixed a `golangci-lint` integration bug that prevented displaying the lint results correctly when
linters like `nolintlint` are enabled ([Issue 411](https://github.com/golang/vscode-go/issues/411)).
- Fixed lost test function name arguments when running `Go: Test Previous`
([Issue 269](https://github.com/golang/vscode-go/issues/269)).

### Code Health

- Many enhancements to improve test reliability and test coverage were made during this dev cycle.
- TryBot is enabled, and the test results are posted to Gerrit CL. Currently, only the internal team members
can see the details of the test results, but we will continue working to make them public.
- Windows tests are now fixed and enabled in GitHub Action-based CI.
- Refactored code shared by the extension and the debug adapters to prevent accidental debug adapter breakages.
- Updated `json-rpc2` and `lodash` to address vulnerability reports from `npm audit`.

### Thanks

Thank you for your contribution, fujimoto kyosuke, OneOfOne, Aditya Thakral, Oleg Butuzov, Rebecca Stambler, Peter Weinberger, Brayden Cloud, Eli Bendersky, Robert Findley, Hana Kim!

## v0.15.2 - 21st July, 2020

### Fixed

- Do not fail tools installation when gocode is not already running ([Issue 355](https://github.com/golang/vscode-go/issues/355)).

## v0.15.1 - 7th July, 2020

### Enhancement

- Improved `gopls` error report suggestion and changed to send reports to the vscode-go issue tracker instead of the go issue tracker ([cl/240506](https://golang.org/cl/240506)). 

### Fixed

- Removed the `preview` note in the published extension ([Issue 273](https://github.com/golang/vscode-go/issues/273)).

## v0.15.0 - 29th June, 2020

### New Features

- The new command `Go: Subtest At Cursor` runs an individual subtest if the subtest's name is a simple string ([cl/235447](https://golang.org/cl/235447)).
- The new setting `go.trace.server` controls tracing between VS Code and the language server ([cl/232458](https://golang.org/cl/232458)). Unlike tracing using `gopls` [flags](https://github.com/golang/tools/blob/master/gopls/doc/troubleshooting.md#vs-code), this controls client-side tracing, and does not require to restart the server to change the value. This client-side trace is presented in the `gopls` output channel. The server-side trace has been moved to the new `gopls (server)` output channel ([cl/233598](https://golang.org/cl/233598)).
- There is now a new Go version status bar item. Clicking it currently only pops up the current `GOROOT`. We plan to add Go version switch, and other features using this status bar item.

### Enhancement

- `Go: Add Tags To Struct Fields` prompts transform parameter input if the setting `go.addTags.promptForTags` is true ([Issue 2546](https://github.com/microsoft/vscode-go/issues/2546)).
- `Go: Locate Go Tools` command output includes the `GOBIN` value. ([cl/235197](https://golang.org/cl/235197)).
- Improved debugging experience
    - The debug adapter automatically infers the mapping between remote and local paths for easy remote debugging ([cl/234020](https://golang.org/cl/234020), [Issue 45](https://github.com/golang/vscode-go/issue/45)).
    - The debug adapter handles errors that can occur during remote connection setup ([cl/237550](https://golang.org/cl/237550), [Issue 215](https://github.com/golang/vscode-go/issue/215)).
    - Failed watch expression evaluation no longer pops up error message windows. The error is visible in the watch window instead ([cl/236999](https://golang.org/cl/236999), [Issue 143](https://github.com/golang/vscode-go/issue/143)).
- Better language server integration
    - Restart the language server automatically when changes in its configuration or the language server version are detected ([cl/232598](https://golang.org/cl/232598), [cl/233159](https://golang.org/cl/233159)).
    - Prompts user to file an issue if `gopls` crashes ([cl/233325](https://golang.org/cl/233325)).
- `go.gopath`, `go.goroot`, `go.toolsGopath` are now [machine-overridable](https://code.visualstudio.com/api/references/contribution-points#Configuration-property-schema) ([cl/236539](https://golang.org/cl/236539), [Issue 2981](https://github.com/microsoft/vscode-go/issues/2981)).
- The extension does not mutate the `GOROOT` environment variable any more. `go.goroot` is used to select the `go` command under the specified directory ([Issue 146](https://github.com/golang/vscode-go/issue/146)).
- A redundant code action provider was removed when using the language server ([cl/239284](https://golang.org/cl/239284)).

### Fixed

- Fixed `gopls` version detection and upgrade logic when pre-release versions are involved ([cl/235524](https://golang.org/cl/235524)).
- Processes started with `Run > Run Without Debugging (^F5)` are now cleaned up when the run sessions end ([cl/236879](https://golang.org/cl/236879)).
- When `go.alternateTools.go` is set, the path to `$(go env GOROOT)/bin` is passed to underlying tools to ensure they use the same `go` version ([cl/239697](https://golang.org/cl/239697)).
- Now the extension avoids invoking buggy `pgrep` on mac OS ([cl/236538](https://golang.org/cl/236538), [Issue 90](https://github.com/golang/vscode-go/issues/90)).

### Code Health

- More test coverage
    - Added new tests for gopls update logic ([cl/233158](https://golang.org/cl/233158)), tools installation behavior ([cl/233557](https://golang.org/cl/233557)).
    - Fixed Build Tags checking tests ([cl/233517](https://golang.org/cl/233517)).
- Upgraded dependencies including websocket-extensions from 0.1.3 to 0.1.4 ([cl/228617](https://golang.org/cl/228617), [cl/236839](https://golang.org/cl/236839), [pr/3261](https://github.com/microsoft/vscode-go/pull/3261)).

### Thanks

Thank you for your contribution, Brayden Cloud, Bulent Rahim Kazanci, Eli Bendersky, Hana Kim, Polina Sokolova, Quoc Truong, Rebecca Stambler, Rohan Talip, Ryan Koski, Sean Caffery, Ted Silbernagel, Vincent Jo, and codekid!

## 0.14.4 - 8th June, 2020

This is the first version published with `golang` publisher ID. This version is functionally identical to 0.14.3 except the following modifications.

* [Rebecca Stambler (@stamblerre)](https://github.com/stamblerre)
    * Update documentation to reflect repository migration.

* [Hyang-Ah Hana Kim (@hyangah)](https://github.com/hyangah)
    * Remove old telemetry code.

## 0.14.3 - 21st May, 2020

This is the last version published with `ms-vscode` publisher ID.

* [Hyang-Ah Hana Kim (@hyangah)](https://github.com/hyangah)
    * Fix the bug introduced in the previous update where the code coverage does not disappear when edits to the file are saved.

## 0.14.2 - 14th May, 2020

* [Hyang-Ah Hana Kim (@hyangah)](https://github.com/hyangah)
    * Allow debugging when having multiple versions of Go. Fixes [Bug 3152](https://github.com/Microsoft/vscode-go/issues/3152) with [PR 3159](https://github.com/Microsoft/vscode-go/pull/3159)
    * Fix bug introduced in the last update where there is no prompt to install/update `gopls`. Fixes [Bug 3194](https://github.com/Microsoft/vscode-go/issues/3194) with [PR 3197](https://github.com/Microsoft/vscode-go/pull/3197)
    * Avoid grouping pseudo imports into an import block. Fixes [Bug 1701](https://github.com/Microsoft/vscode-go/issues/1701) with [PR 3045](https://github.com/Microsoft/vscode-go/pull/3045)

* [Rebecca Stambler (@stamblerre)](https://github.com/stamblerre)
    * When using the language server, drop support for disabling `format` and `highlight` features as these features have stabilized in `gopls`.
    Also fixes [Bug 2446](https://github.com/Microsoft/vscode-go/issues/2446) with [PR 3156](https://github.com/Microsoft/vscode-go/pull/3156) 
    * When language server is restarted using the `Go: Restart Language Server` command, respect any changes to the related settings.
    [PR 3186](https://github.com/Microsoft/vscode-go/pull/3186)

* [Mike Patnode (@mpatnode)](https://github.com/mpatnode)
    * Add note to use WSL 2 for debugging to work in Windows Subsystem for Linux. [PR 3167](https://github.com/Microsoft/vscode-go/pull/3167)

* [mo2zie (@stdupp)](https://github.com/stdupp)
    * Fix the `Go: Fill struct` to work correctly when file has multi byte characters. [PR 2611](https://github.com/Microsoft/vscode-go/pull/2611)

* [Kegsay @Kegsay](https://github.com/Kegsay)
    * Invalidate applied code coverage on file save instead of on file change. Fixes [Bug 2551](https://github.com/Microsoft/vscode-go/issues/2551) with [PR 2853](https://github.com/Microsoft/vscode-go/pull/2853)

* [Felipe Munhoz (@fnmunhoz)](https://github.com/fnmunhoz)
    * Allow setting breakpoints on a file from the module cache. [PR 3079](https://github.com/Microsoft/vscode-go/pull/3079)

* [@neclepsio](https://github.com/neclepsio)
    * Fix bug where gopls does not start behind a blocking proxy. Fixes [Bug 3204](https://github.com/Microsoft/vscode-go/issues/3204) with [PR 3205](https://github.com/Microsoft/vscode-go/pull/3205)

* [@polinasok](https://github.com/https://github.com/polinasok)
    * Improve the error message seen when debugging for "bad access". [PR 3196](https://github.com/Microsoft/vscode-go/pull/3196)

* [@tom-shan](https://github.com/tom-shan)
    * Fix placeholder in the debug configuration snippet for debugging single file. Fixes [Bug 3154](https://github.com/Microsoft/vscode-go/issues/3154) with [PR 3155](https://github.com/Microsoft/vscode-go/pull/3155)

## 0.14.1 - 15th April, 2020

* [Ramya Rao (@ramya-rao-a)](https://github.com/ramya-rao-a)
    * Update the version of `vscode-languageclient` being used to make use of all the upstream fixes. This changes the min version of the VS Code for
    upcoming updates of this extension to be 1.41. Older versions of VS Code will no longer receive any updates from this extension.

## 0.14.0 - 15th April, 2020
 
### Debugging improvements

* [Hyang-Ah Hana Kim (@hyangah)](https://github.com/hyangah)
    * Fix the `Run: Start Without Debugging` command when using modules or when there is no launch.json file. Fixes [Bug 3121](https://github.com/Microsoft/vscode-go/issues/3121) with [PR 3125](https://github.com/Microsoft/vscode-go/pull/3125)

* [Quoc Truong (@quoctruong)](https://github.com/quoctruong)
    * Fix issue of breakpoints not being hit due to mismatch in the path separators in the file paths
    used by VS Code and the file paths returned by delve. Fixes [Bug 2010](https://github.com/Microsoft/vscode-go/issues/2010) with [PR 3108](https://github.com/Microsoft/vscode-go/pull/3108)
    * Show warning if `cwd` is not passed when remote debugging in `attach` mode. [PR 2999](https://github.com/Microsoft/vscode-go/pull/2999) 

* [Luis GG (@lggomez)](https://github.com/lggomez)
    * Add stacktrace dump and better error messages on EXC_BAD_ACCESS panics. Fixes [Bug 1903](https://github.com/Microsoft/vscode-go/issues/1903) with [PR 2904](https://github.com/Microsoft/vscode-go/pull/2904) 

* [@marcel-basel](https://github.com/marcel-basel)
    * When debugging with the `program` attribute in the debug configuration pointing to a file, debug
    just the file and not the entire package. This allows one to debug single files when a folder has multiple files with the `main` function. [Feature Request 1229](https://github.com/Microsoft/vscode-go/issues/1229) implemented with [PR 3016](https://github.com/Microsoft/vscode-go/pull/3016)

* [Ramya Rao (@ramya-rao-a)](https://github.com/ramya-rao-a)
    * Show debug watch failures as warnings instead of errors to reduce the noise in debug console.
    Fixes [Bug 3006](https://github.com/Microsoft/vscode-go/issues/3006) with [commit 430362e](https://github.com/microsoft/vscode-go/commit/430362e2553680af91817d27e52bf9af12ae1824)
    * Use `go run .` instead of passing the current file to the `go run` command when the command `Run: Start Without Debugging` command is executed with the `program` attribute in the debug configuration pointing to a folder. Previously, this would result in errors for cases when the current file uses members from a separate file in the same pacakge. [Feature Request 3096](https://github.com/Microsoft/vscode-go/issues/3096) implemented with [commit 78518d7e](https://github.com/microsoft/vscode-go/commit/78518d7e9736670d75fe2cd648c7c3eb23413157)

* [polinasok](https://github.com/https://github.com/polinasok)
    * Use 'entry' as stopped event reason when stopping on entry.  [PR 3150](https://github.com/Microsoft/vscode-go/pull/3150)
    * Remove redundant support for thread events. [PR 3145](https://github.com/Microsoft/vscode-go/pull/3145)

### Other improvements

* [Carlton Henderson (@CarltonHenderson)](https://github.com/CarltonHenderson)
    * Fix issue of no linting warnings when using a custom output format with `golangci-lint`. [PR 3112](https://github.com/Microsoft/vscode-go/pull/3112)

* [Alexandre Vilain (@alexandrevilain)](https://github.com/alexandrevilain)
    * Retain last used cover profile path in the input box when using the command `Go: Apply Cover Profile`. [PR 3119](https://github.com/Microsoft/vscode-go/pull/3119) 

* [Ramya Rao (@ramya-rao-a)](https://github.com/ramya-rao-a)
    * Expand suspected relative file paths in test output only in case of error messages. Fixes [Bug 1836](https://github.com/Microsoft/vscode-go/issues/1836) with [commit 893b29bbf](https://github.com/microsoft/vscode-go/commit/893b29bbfed41a0baf711df2651ed6d1fe544483) & [commit 92d149c8](https://github.com/microsoft/vscode-go/commit/92d149c8dee8d1fc4bcc399af43c78c5b8a75214)

* [Hyang-Ah Hana Kim (@hyangah)](https://github.com/hyangah)
    * Include link to `gopls` release notes when prompting to update the tool.
    * When using `gopls` with parameter hints is disabled , avoid showing the parameter hints after auto-completing a method. Fixes [Bug 3075](https://github.com/Microsoft/vscode-go/issues/3075) with [PR 3084](https://github.com/Microsoft/vscode-go/pull/3084)
    * New command `Go: Locate Configured Go Tools` that prints the location of the Go tools that this
    extension depends on

* [Zac Bergquist (@zmb3)](https://github.com/zmb3)
    * Fix the cancelling of stale processes on non Windows machines. [PR 3131](https://github.com/Microsoft/vscode-go/pull/3131) 

* [Rebecca Stambler (@stamblerre)](https://github.com/stamblerre)
    * Remove support for the language server from Sourcegraph. [PR 3127](https://github.com/Microsoft/vscode-go/pull/3127) 

## 0.13.1 - 27th February, 2020

* [Ilya Danilkin (@nezorflame)](https://github.com/nezorflame)
    * Use v2 of the `gopkgs` tool to avoid the error in tool installation. Fixes [Bug 3050](https://github.com/Microsoft/vscode-go/issues/3050) with [PR 3057](https://github.com/Microsoft/vscode-go/pull/3057)

* [Hyang-Ah Hana Kim (@hyangah)](https://github.com/hyangah)
    * Stop tools listed in the `go.alternateTools` setting from appearing in the drop down resulting
    from the `Go: Install/Update Tools` command. Fixes [Bug 3024](https://github.com/Microsoft/vscode-go/issues/3024) with [PR 3046](https://github.com/Microsoft/vscode-go/pull/3046)

* [Ramya Rao (@ramya-rao-a)](https://github.com/ramya-rao-a)
    * Ensure users on versions older than 0.3.1 of `gopls` get prompted to update the language server.

## 0.13.0 - 3rd February, 2020

* [Henry Kwan (@piengeng)](https://github.com/piengeng)
    * The outline feature now shows constants different from variables, and interfaces different from types. [PR 2973](https://github.com/Microsoft/vscode-go/pull/2973)

* [@marcel-basel](https://github.com/marcel-basel)
    * The `Go: Generate Unit Tests For Function` commands now respects the receiver type and generate tests only for
    current function instead of all functions that match the name. Fixes [Bug 2282](https://github.com/Microsoft/vscode-go/issues/2282) with [PR 2987](https://github.com/Microsoft/vscode-go/pull/2987)
    * Use `GOBIN` to look for the installed Go tools as well. Fixes [Bug 2122](https://github.com/Microsoft/vscode-go/issues/2122) with [PR 3001](https://github.com/Microsoft/vscode-go/pull/3001)

* [Tobias Salzmann (@Eun)](https://github.com/Eun)
    * A new command `Go: Apply Cover Profile` to apply code coverage decorators from a custom cover profile. [Feature Request 1596](https://github.com/Microsoft/vscode-go/issues/1596) implemented with [PR 2361](https://github.com/Microsoft/vscode-go/pull/2361)

* [@SteelPhase](https://github.com/SteelPhase)
    * The `envFile` in the debug configuration now supports configuring multiple env files. [Feature Request 1746](https://github.com/Microsoft/vscode-go/issues/1746) implemented with [PR 2395](https://github.com/Microsoft/vscode-go/pull/2395)

* [Drake Gens (@drakegens)](https://github.com/drakegens)  
    * Skip attempts to toggle the test file after generating unit tests for functions in a test file. Fixes [Bug 2822](https://github.com/Microsoft/vscode-go/issues/2822) with [PR 2883](https://github.com/Microsoft/vscode-go/pull/2883)

* [Jakub Warczarek (@programmer04)](https://github.com/programmer04)
    * Improve the code snippet for the for loop by replacing `index` with `i`. [Feature Request 2943](https://github.com/Microsoft/vscode-go/issues/2943) implemented with [PR 3010](https://github.com/Microsoft/vscode-go/pull/3010)

## 0.12.0 - 31st December, 2019

### Language server updates

* [Ramya Rao (@ramya-rao-a)](https://github.com/ramya-rao-a)
    * The setting `go.languageServerExperimentalFeatures` which allows you to disable experimental features from the
    language server has been trimmed the features that can be thus disabled to the below as rest of the features are
    deemed to be stable.
        - format
        - documentLink
        - diagnostics
    * Fix error "Cannot read property 'clear' of undefined" that appears on running the command `Restart language server` if the language server had not started successfully. 
     

### New features

* [Oleg Kovalov (@cristaloleg)](https://github.com/cristaloleg)
    * New setting `go.coverOnSingleTestFile` to enable applying code coverage resulting from running all tests in current file either using
    the code lens `run file tests` or the command `Go: Test File`. [Feature Request 2873](https://github.com/Microsoft/vscode-go/issues/2873) implemented with [PR 2884](https://github.com/Microsoft/vscode-go/pull/2884)

* [C S Madhav (@csmadhav)](https://github.com/csmadhav)
    * Add the option `Don't show again` to the warning that appears on saving changes to files when in the midst of debugging. [Feature Request 2880](https://github.com/Microsoft/vscode-go/issues/2880) implemented with [PR 2906](https://github.com/Microsoft/vscode-go/pull/2906)

* [Zac Bergquist (@zmb3)](https://github.com/zmb3)
    * Activate the Go extension when the workspace contains Go files rather than wait for a Go file to be opened. [Feature Request 2821](https://github.com/Microsoft/vscode-go/issues/2821) implemented with [PR 2859](https://github.com/Microsoft/vscode-go/pull/2859)

* [Nisheet Sinvhal (@Ashniu123)](https://github.com/Ashniu123)
    * Use tags and options specified in the `go.addTags` and `go.removeTags` settings as placeholders in the input boxes that appear when running the `Go: Add Tags To Struct Fields` and `Go: Remove Tags From Struct Fields` commands. [Feature Request 2929](https://github.com/Microsoft/vscode-go/issues/2929) implemented with [PR 2944](https://github.com/Microsoft/vscode-go/pull/2944)

### Others

* [Ryan Boehning (@y0ssar1an)](https://github.com/y0ssar1an)
    * Update travis.yml with latest VM and improve time taken during cloning step. For more details, see [PR 2915](https://github.com/Microsoft/vscode-go/pull/2915)

* [Luis GG (@lggomez)](https://github.com/lggomez)
    * Update package dependencies. [PR 2900](https://github.com/Microsoft/vscode-go/pull/2900)

* [Rebecca Stambler (@stamblerre)](https://github.com/stamblerre)
    * Fix issues with installing single tools when using the `Go: Install/Update Tools` command. Fixes [Bug 2936](https://github.com/Microsoft/vscode-go/issues/2936) with [PR 2945](https://github.com/Microsoft/vscode-go/pull/2945) and [PR 2948](https://github.com/Microsoft/vscode-go/pull/2948)

* [Ramya Rao (@ramya-rao-a)](https://github.com/ramya-rao-a)
    * Ensure the build tags from `go.buildTags` and `go.testTags` are respected by the `Go: Debug Test At Cursor` command. Fixes [Bug 2953](https://github.com/Microsoft/vscode-go/issues/2953) with [commit d6b6668](https://github.com/microsoft/vscode-go/commit/d6b666873a7fd75916dca77fa2bb0139d8f17c8f)
    * Ensure that test arguments passed to `go.testFlags` are treated as arguments and not build flags by delve when debugging tests. Fixes [Bug 2115](https://github.com/Microsoft/vscode-go/issues/2115) with [commit 9ab7b8bff](https://github.com/microsoft/vscode-go/commit/9ab7b8bff49c38830ae4625718f605ba73fec0dc)



## 0.11.9 - 5th November, 2019

* [Rebecca Stambler (@stamblerre)](https://github.com/stamblerre)
    * Run `go mod tidy` before installing tools to fix [Bug 2886](https://github.com/Microsoft/vscode-go/issues/2886) with [PR 2877](https://github.com/Microsoft/vscode-go/pull/2877)


## 0.11.8 - 5th November, 2019

* [Rebecca Stambler (@stamblerre)](https://github.com/stamblerre) & [Ramya Rao (@ramya-rao-a)](https://github.com/ramya-rao-a)
    * Use Go proxy to check if user has an older version of `gopls` and prompt to update accordingly. 
    This can be disabled using the new setting `go.useGoProxyToCheckForToolUpdates`.
    
* [Rebecca Stambler (@stamblerre)](https://github.com/stamblerre) 
    * Support installing Go tools in module mode when using Go 1.11. Previously, this worked only in Go 1.12 and above
    * Clear diagnostics when language server restarts to avoid linger errors from the previous run.
    * Enable the `Go to Implementation` feature when using the language server.

* [Aravind (@scriptonist)](https://github.com/scriptonist)
    * Fixes [Bug 2260](https://github.com/Microsoft/vscode-go/issues/2260) with [PR 2285](https://github.com/Microsoft/vscode-go/pull/2285)
    where extension failed to run tests if `-run` was part of the user provided test flags

* [Kaarthik Rao Bekal Radhakrishna (@karthikraobr)](https://github.com/karthikraobr)
    * Add flag `highlight` to `go.languageServerExperimentalFeatures` setting to allow disabling of the highlighting feature from language server. Fixes [Bug 2664](https://github.com/Microsoft/vscode-go/issues/2664) with [PR 2833](https://github.com/Microsoft/vscode-go/pull/2833)
    * Distinguish between arrays with `nil` value and zero length. Fixes [Bug 2813](https://github.com/Microsoft/vscode-go/issues/2813) with [PR 2839](https://github.com/Microsoft/vscode-go/pull/2839)
    * Sort standard library packages before others in the drop down result of the `Go: Add Import` command. [Feature Request 2683](https://github.com/Microsoft/vscode-go/issues/2683) implemented with [PR 2803](https://github.com/Microsoft/vscode-go/pull/2803)

* [Ramya Rao (@ramya-rao-a)](https://github.com/ramya-rao-a)
    * In Go 1.13, GO111MODULE with value `auto` inside the GOPATH now looks at the presence of go.mod file to determine module mode.
    Updated our debug adapter similarly to recognize module mode. Fixes [Bug 2828](https://github.com/Microsoft/vscode-go/issues/2828) with [PR 2846](https://github.com/Microsoft/vscode-go/pull/2846) 

* [Roman Levin (@romanlevin)](https://github.com/romanlevin) 
    * Fix the placeholder text when extracting method. [PR 2799](https://github.com/Microsoft/vscode-go/pull/2799)

* [Ilya Danilkin (@nezorflame)](https://github.com/nezorflame)
    * Updated links to `gopls` wiki and added link to recommended VS Code settings when using `gopls`. [PR 2852](https://github.com/Microsoft/vscode-go/pull/2852)

### Engineering improvements

* [Kegsay @Kegsay](https://github.com/Kegsay) & [Zac Bergquist (@zmb3)](https://github.com/zmb3)
    * Enable more rules via tslint.

* [Marcus Farkas (@ToothlessGear)](https://github.com/ToothlessGear)
    * Re-enable linux tests in travis runs.

* [Julio C. Ramos (@ramosisw)](https://github.com/ramosisw)
    * Use the new template for bug reports. [PR 2840](https://github.com/Microsoft/vscode-go/pull/2840)


## 0.11.7 - 27th September, 2019

### Bug Fixes

* [Ramya Rao (@ramya-rao-a)](https://github.com/ramya-rao-a)

    - Fix for [bug 2766](https://github.com/microsoft/vscode-go/issues/2766) where the `Go: Test All Packages In Workspace` command failed to run tests since the last update.
    - Fix for [bug 2765](https://github.com/microsoft/vscode-go/issues/2765) where the `Go: Build Workspace` command failed to run the build command since the last update
    - Fix for [bug 2770](https://github.com/microsoft/vscode-go/issues/2770) where failure to find the path to the go binary results in `gopls` results in the extension throwing error & not working as expected since the last update
    - Use `go vet .` instead of `go vet ./...` when vetting current package for better performance.

* [Quoc Truong (@quoctruong)](https://github.com/quoctruong)

    - Fix for bug where remote debugging failed if the configured remote path was just `/`. Fixes [Bug 2119](https://github.com/Microsoft/vscode-go/issues/2119) with [PR 2794](https://github.com/Microsoft/vscode-go/pull/2794)

* [Joel Hendrix (@jhendrixMSFT)](https://github.com/jhendrixMSFT)

    - Respect the `stopOnEntry` debug configuration by providing a dummy thread when no threads exist. Fixes [Bug 763](https://github.com/Microsoft/vscode-go/issues/763) with [PR 2762](https://github.com/Microsoft/vscode-go/pull/2762)

## 0.11.6 - 21st September, 2019

* The prompt to update your `gopls` that was introduced in the previous update, relied on making calls to https://proxy.golang.org.
In this patch release, we replace such calls with a check against a known hard-coded value for the latest version of `gopls`. Details on the next steps here are captured in the [issue 2776](https://github.com/microsoft/vscode-go/issues/2776)

## 0.11.5 - 19th September, 2019

### Debugging improvements
* [Quoc Truong (@quoctruong)](https://github.com/quoctruong)
    * Fix the bug where setting breakpoint fails if the remote program is started through dlv with --continue switch. [Bug 2690](https://github.com/Microsoft/vscode-go/issues/2690)
    * Fix the bug where disconnecting (after attaching to) the remote program terminates it [Bug 2592](https://github.com/Microsoft/vscode-go/issues/2592)
    * Fix the bug where setting breakpoint will fail if a breakpoint already exists (if dlv is started through multi client and another client sets the breakpoint).

* [Hary Prabowo Suryoatmojo (@haryps)](https://github.com/haryps)
    * Show a warning if an edit to a Go file is saved when a debug session is active. Fixes [Bug 2559](https://github.com/Microsoft/vscode-go/issues/2559) with [PR 2653](https://github.com/Microsoft/vscode-go/pull/2653)

### Tooling improvements

* [Rebecca Stambler (@stamblerre)](https://github.com/stamblerre)
    * Use the `latest` tag on `gopls` when installing instead of the master branch. Prompt to update `gopls` if you have an older version. [PR 2719](https://github.com/Microsoft/vscode-go/pull/2719)
    * Install the Go tools in module mode if supported. [PR 2700](https://github.com/Microsoft/vscode-go/pull/2700)

* [Ramya Rao (@ramya-rao-a)](https://github.com/ramya-rao-a)
    * `gopls` can now be used when using Go from the tip
    * A new status bar item "Go Modules" will show up when the extension has determined that modules are being used.
    On clicking, this will take you to the wiki page for [Go modules support in VS Code](https://github.com/microsoft/vscode-go/wiki/Go-modules-support-in-Visual-Studio-Code)

* [Nurbol Alpysbayev (@anurbol)](https://github.com/anurbol)
    * Allow the use of `go.alternateTools` setting to provide an alternative for `gopls`. [PR 2660](https://github.com/Microsoft/vscode-go/pull/2660)

## 0.11.4 - 9th July, 2019

* [Ramya Rao (@ramya-rao-a)](https://github.com/ramya-rao-a)
    * Revert marking `go.goroot` setting to be of scope `machine` in order to support it to be configured at worksapce level. More in this is discussed at [2576](https://github.com/microsoft/vscode-go/issues/2576).
    * Support custom arguments when running tests by passing them after `-args` in `go.testFlags` setting. Fixes [Bug 2457](https://github.com/microsoft/vscode-go/issues/2457) 

* [James George (@jamesgeorge007)](https://github.com/jamesgeorge007)
    * Update README to contain Table of Contents. [PR 2634](https://github.com/Microsoft/vscode-go/pull/2634)


## 0.11.2 - 5th July, 2019

* [Ramya Rao (@ramya-rao-a)](https://github.com/ramya-rao-a)
    * Mark only `go.goroot` and not `go.gopath`, `go.toolsGopath` setting to be of scope `machine` in order to support the latter two to be configured at worksapce level. More in this is discussed at [2576](https://github.com/microsoft/vscode-go/issues/2576).

* [Daniel Mundt (@dmundt)](https://github.com/dmundt)
    * Update the banner color to have a beter color contrast witht he new logo in the marketplace. [PR 2631](https://github.com/Microsoft/vscode-go/pull/2631)

## 0.11.1 - 2nd July, 2019

### Bug Fixes

* [Daniel Mundt (@dmundt)](https://github.com/dmundt)
    * Update the extension to use new Go logo! [PR 2582](https://github.com/Microsoft/vscode-go/pull/2582)

* [Cooper Maruyama (@coopermaruyama)](https://github.com/coopermaruyama)
    * The values in the `go.testEnvVars` setting should override the ones in the file specified in the `go.testEnvFile` setting rather than the other way around. Fixes [Bug 2398](https://github.com/Microsoft/vscode-go/issues/2398) with [PR 2585](https://github.com/Microsoft/vscode-go/pull/2585)

* [Benjamin Kane (@bbkane)](https://github.com/bbkane)
    * Add link to all the code snippets provided by the extension in the README. [PR 2603](https://github.com/Microsoft/vscode-go/pull/2603)

* [Ramya Rao (@ramya-rao-a)](https://github.com/ramya-rao-a)
    * Support the `output` attribute in the debug configuration when `mode` is set to `test`. Fixes [Bug 2445](https://github.com/Microsoft/vscode-go/issues/2445) with [commit 373f0743](https://github.com/microsoft/vscode-go/commit/373f07436b81da8f0da5696e53f29f4b2a50c069) 
    * Fix bug that got introduced in the previous update where nested variables show empty values when debugging. Fixes [Bug 2601](https://github.com/Microsoft/vscode-go/issues/2601) with [commit e89118e42](https://github.com/microsoft/vscode-go/commit/e89118e42ba581453f3a5587840fef915b74db68)
    * Warnings regarding the inability to find the go binary in the PATH environment variable now includes the value of the PATH being checked.
    * The prompt to choose `goimports` instead of the default `goreturns` as the formatting tool when using modules without the language server, now
    has the option to not be shown again for cases when you don't want to use `goimports`. Fixes [Bug 2578](https://github.com/Microsoft/vscode-go/issues/2578) with [commit 658db8d4](https://github.com/microsoft/vscode-go/commit/658db8d45f3a38eafcf536e73326ad98946c133c)
    * Avoid unwanted prompt to re-compile tools when current goroot is different from the previous only in terms of casing. Fixes [Bug 2606](https://github.com/Microsoft/vscode-go/issues/2606) with [commit b0a2d2d](https://github.com/microsoft/vscode-go/commit/b0a2d2debb5c1e32f09184060572cb86ad900a81)
    * Preserve text highlighting as part of code coverage in multiple editor groups. Fixes [Bug 2608](https://github.com/Microsoft/vscode-go/issues/2608) with [commit 0de7e94e](https://github.com/microsoft/vscode-go/commit/0de7e94e4d313b06ab63dcd484aa85405941e771)
    * Update code coverage decorators in the visible editor immediately after corresponding setting is changed rather than wait for focusing on the editor. [commit 86df86fd6](https://github.com/microsoft/vscode-go/commit/86df86fd65b9c360b033c4b58af6fd8c0125c17e)
    * Mark `go.goroot`, `go.gopath` and `go.toolsGopath` settings to be of scope `machine` as per upstream request
    [2576](https://github.com/microsoft/vscode-go/issues/2576) from VS Code to better support remote scenarios.

## 0.11.0 - 17th June, 2019

* [@BetaXOi](https://github.com/BetaXOi) & [Joel Hendrix (@jhendrixMSFT)](https://github.com/jhendrixMSFT)
    * When debugging, support attaching to a local Go process and detaching gracefully without killing the process.
    This uses the [attach](https://github.com/go-delve/delve/blob/master/Documentation/usage/dlv_attach.md) command 
    [delve](https://github.com/go-delve/delve). [Feature Request 1599](https://github.com/Microsoft/vscode-go/issues/1599) implemented with [PR 2125](https://github.com/Microsoft/vscode-go/pull/2125).

    Please note the feature of attaching to a local process using process id only works when the process is started by running the compiled code i.e the executable and not by using the command `go run`. This is a limitation from delve.

* [@SteelPhase](https://github.com/SteelPhase)
    * A new command `Go: Restart Language Server` to restart the language server which previously was possible only by reloading the VS Code window. [Feature Request 2500](https://github.com/Microsoft/vscode-go/issues/2500) implemented with [PR 2530](https://github.com/Microsoft/vscode-go/pull/2530)

* [Rebecca Stambler (@stamblerre)](https://github.com/stamblerre)
    * Enable diagnostics feature from `gopls` by default and add the feature to provide to clickable Godoc links for import statements. [PR 2518](https://github.com/microsoft/vscode-go/pull/2518)

* [Ian Cottrell (@ianthehat)](https://github.com/ianthehat)
    * Add a new option `incrementalSync` to `go.languageServerExperimentalFeatures` setting. If true, the language server will accept incremental document synchronization. [PR 2493](https://github.com/Microsoft/vscode-go/pull/2493)

* [Luis GG (@lggomez)](https://github.com/lggomez)
    * Fix issues with signature help getting triggered at wrong times. Fixes [Bug 2481](https://github.com/Microsoft/vscode-go/issues/2481) with [PR 2496](https://github.com/Microsoft/vscode-go/pull/2496)

* [Caleb Doxsey (@calebdoxsey )](https://github.com/calebdoxsey)
    * Improve syntax highlighting in `go.mod` files. Fixes [Bug 2423](https://github.com/Microsoft/vscode-go/issues/2423) with [PR 2424](https://github.com/Microsoft/vscode-go/pull/2424)

* [@tamayika](https://github.com/tamayika)
    * Resolve `${workspaceRoot}` and `${workspaceFolder}` for the `-vetTtool` flag provided in `go.vetFlags` setting. [Feature Request 2527](https://github.com/Microsoft/vscode-go/issues/2527) implemented with [PR 2528](https://github.com/Microsoft/vscode-go/pull/2528)

* [John (@pseudo-su)](https://github.com/pseudo-su)
    * Resolve `${workspaceRoot}` and `${workspaceFolder}` for the values provided to the `go.alternateTools` setting. [Feature Request 2543](https://github.com/Microsoft/vscode-go/issues/2543) implemented with [PR 2544](https://github.com/Microsoft/vscode-go/pull/2544)

* [Stuart Grigg (@stuartgrigg)](https://github.com/stuartgrigg)
    * Improve linting in the vscode-go project. [PR 2524](https://github.com/Microsoft/vscode-go/pull/2524) and [PR 2568](https://github.com/Microsoft/vscode-go/pull/2568)

* [Ramya Rao (@ramya-rao-a)](https://github.com/ramya-rao-a)
    * Ensure Go binary is in the PATH when running Go tools. Fixes [Bug 2514](https://github.com/Microsoft/vscode-go/issues/2514) with [commit d93a0aec](https://github.com/microsoft/vscode-go/commit/d93a0aec2a1a57e820cff3a9511cedbc7f13b61c)
    * Use `gotype-live` to provide diagnostics as you type only when the user is not using `gopls` and is not in module mode. This is because `gopls` supports this feature out of the box and the tool doesnt support modules. Fixes [Bug 1950](https://github.com/Microsoft/vscode-go/issues/1950) with [commit d1bf95c5](https://github.com/microsoft/vscode-go/commit/d1bf95c51d4bf3e730689045ef8c78de85d21152)


## 0.10.2 - 30th April, 2019

This patch release has fixes for the below bugs
- [Bug 2469](https://github.com/Microsoft/vscode-go/issues/2469): When the setting `go.autocompleteUnimportedPackages` is enabled,
packages show up in completion list when typing `.` after a variable or existing package.
- [Bug 2473](https://github.com/Microsoft/vscode-go/issues/2473): Adding of missing imports and removal of unused imports don't work on saving file after using `gopls`.

## 0.10.1 - 25th April, 2019

This patch release has fixes for the below bugs

- [Bug 2459](https://github.com/Microsoft/vscode-go/issues/2459): `gopls` crashes when `-trace` is set in the `go.languageServerFlags` setting
- [Bug 2461](https://github.com/Microsoft/vscode-go/issues/2461): Extension uses high CPU due to being stuck in an infinite loop when `go.useLanguageServer` is set to `true`, but no language server can be found
- [Bug 2458](https://github.com/Microsoft/vscode-go/issues/2458): Reference to GOPATH when dependent tools are missing misleads users to think that they need GOPATH for the extension to work


## 0.10.0 - 23rd April, 2019

### Go Modules support improvements

* [Caleb Doxsey (@calebdoxsey )](https://github.com/calebdoxsey)
    * Add grammar for `go.mod` and `go.sum` files, thus providing syntax highlighting for them. [Feature Request 1886](https://github.com/Microsoft/vscode-go/issues/1886) implemented with [PR 2344](https://github.com/Microsoft/vscode-go/pull/2344)

* [Ramya Rao (@ramya-rao-a)](https://github.com/ramya-rao-a)
  * Support `gopls`, the language server from Google as the one from Sourcegraph is no longer under active development. Also because `gopls` supports Go modules. [PR 2383](https://github.com/Microsoft/vscode-go/pull/2383). Please read our [updated README on language servers](https://github.com/Microsoft/vscode-go/tree/8ea6e4708dfd141ab65b4c7eb4f71e55d098a222#go-language-server-experimental) for the latest on what we recommend.
  * Use `goimports` for formatting when using Go modules without the language server because `goreturns`(the default formatting tool) doesn't work with modules yet. Fixes [Bug 2309](https://github.com/Microsoft/vscode-go/issues/2309)
  * Fix build on save, install and debug features when `GO111MODULE` is set to `on` inside the GOPATH. Fixes [Bug 2238](https://github.com/Microsoft/vscode-go/issues/2238) with [commit 15f571e4](https://github.com/Microsoft/vscode-go/commit/15f571e490e35a4c531aca6585aae7d07dfaae93)
    

### New features

* [Aswin M Prabhu (@aswinmprabhu)](https://github.com/aswinmprabhu)
    * Refactor commands to extract functions and variables using [godoctor](https://github.com/godoctor/godoctor). [Feature Request 588](https://github.com/Microsoft/vscode-go/issues/588) implemented with [PR 2139](https://github.com/Microsoft/vscode-go/pull/2139)
        - `Go: Extract to function`
        - `Go: Extract to variable`


### Debugging improvements

* [Vlad Barosan (@vladbarosan)](https://github.com/vladbarosan)
    * Fix issue of debug file not being cleared after debugging on Windows. Fixes [Bug 2265](https://github.com/Microsoft/vscode-go/issues/2265) with [PR 2332](https://github.com/Microsoft/vscode-go/pull/2332)

* [Joel Hendrix (@jhendrixMSFT)](https://github.com/jhendrixMSFT)
    * Fix variable display when debugging when the name has `-` in it. Fixes [Bug 2328](https://github.com/Microsoft/vscode-go/issues/2328) with [PR 2320](https://github.com/Microsoft/vscode-go/pull/2320)

* [Alex Schade (@aschade92)](https://github.com/aschade92)
    * You can now control whether global variables are shown or not in the variable pane while debugging by tweaking the `showGlobalVariables` property in the `go.delveConfig` setting. [Feature Request 2323](https://github.com/Microsoft/vscode-go/issues/2323) implemented with [PR 2351](https://github.com/Microsoft/vscode-go/pull/2351)



### Others

* [Filippo Valsorda (@FiloSottile)](https://github.com/FiloSottile) & [Vlad Barosan (@vladbarosan)](https://github.com/vladbarosan)
    * Avoid prompts to re-compile Go tools when the `go.toolsGopath` is different between workspaces. [PR 1589](https://github.com/Microsoft/vscode-go/pull/1589)

* [Luis GG (@lggomez)](https://github.com/lggomez)
    * Avoid moving to the next parameter in the Signature Help feature, when provided parameter value is a string with commas. Fixes [Bug 1682](https://github.com/Microsoft/vscode-go/issues/1682) with [PR 1738](https://github.com/Microsoft/vscode-go/pull/1738)
    * Improvements to the README for the debug adapter that provides information on how to debug the debug adapter. [PR 2341](https://github.com/Microsoft/vscode-go/pull/2341)
    * Add module definitions for test fixtures. [PR 2306](https://github.com/Microsoft/vscode-go/pull/2306)

* [Sardorbek (@oneslash)](https://github.com/oneslash)
    * Remove support for older versions of Go. Fixes [Bug 1026](https://github.com/Microsoft/vscode-go/issues/1026) with [PR 2319](https://github.com/Microsoft/vscode-go/pull/2319)
    * Fix auto-completion when there is a string with `//` in the same line before the current position. Fixes [Bug 2240](https://github.com/Microsoft/vscode-go/issues/2240) with [PR 2316](https://github.com/Microsoft/vscode-go/pull/2316)

* [Edouard SCHWEISGUTH (@Edznux)](https://github.com/Edznux)
    * Fix single quotes uses for JSON examples in setting descriptions. [PR 2036](https://github.com/Microsoft/vscode-go/pull/2036)

* [Utsob Roy (@uroybd)](https://github.com/uroybd)
    * Improve the snippet for anonymous go function. [PR 2354](https://github.com/Microsoft/vscode-go/pull/2354)

* [Chris Broadfoot (@broady)](https://github.com/broady)
    * Improve documentation usage of VS Code commands in README. Fixes [Bug 2385](https://github.com/Microsoft/vscode-go/issues/2385) with [PR 2390](https://github.com/Microsoft/vscode-go/pull/2390)

* [Jackson Kearl (@JacksonKearl)](https://github.com/JacksonKearl) & [Vlad Barosan (@vladbarosan)](https://github.com/vladbarosan)
    * Use the latest apis for the Outline feature. [Feature Request 1772](https://github.com/Microsoft/vscode-go/issues/1772) implemented with [PR 1795](https://github.com/Microsoft/vscode-go/pull/1795)

* [Ramya Rao (@ramya-rao-a)](https://github.com/ramya-rao-a)
    * Clean up the temporary directory created by the Go extension when VS Code window is closed. Fixes [Bug 2188](https://github.com/Microsoft/vscode-go/issues/2188) with [commit 4a241f80](https://github.com/Microsoft/vscode-go/commit/4a241f806809465afa7085a3f62729ff37fa63cd)
    * Show the start of on save features in the output panel. Fixes [Bug 1869](https://github.com/Microsoft/vscode-go/issues/1869) with [commit 058eccf17](https://github.com/Microsoft/vscode-go/commit/058eccf17f1b0eebd607581591828531d768b98e)
    * Ignore `GOBIN` when user has set `go.toolsGopath` setting. Fixes [Bug 2339](https://github.com/Microsoft/vscode-go/issues/2339) with [commit 9f99c30](https://github.com/Microsoft/vscode-go/commit/9f99c306e00209a221abc1962c4f419565141ffb)
       

## 0.9.2 - 12th February, 2019

* When the program being debugged closes naturally, avoid showing the error from delve when trying to halt it. Fixes [Bug 2313](https://github.com/Microsoft/vscode-go/issues/2313) with [commit fd5a488c2](https://github.com/Microsoft/vscode-go/commit/fd5a488c2d73d27cbe3ce9f32be8bd0b586ef108)

## 0.9.1 - 6th February, 2019

* Fix regression where benchmarks get run without the -bench flag

## 0.9.0 - 6th February, 2019

### Debugging improvements

* [@xiphon](https://github.com/xiphon)
    * Fix the Pause command. Fixes [Bug 978](https://github.com/Microsoft/vscode-go/issues/978) with [PR 2126](https://github.com/Microsoft/vscode-go/pull/2126)
    * Allow adding/removing breakpoints when debuggee is running. Fixes [Bug 2002](https://github.com/Microsoft/vscode-go/issues/2002) with [PR 2128](https://github.com/Microsoft/vscode-go/pull/2128)
    * Use unique stack frame ids to be compliant with Debug Adapter Protocol. [PR 2130](https://github.com/Microsoft/vscode-go/pull/2130)

* [Joel Hendrix (@jhendrixMSFT)](https://github.com/jhendrixMSFT)
    * Display nested content of structs in variables pane. Fixes [Bug 1010](https://github.com/Microsoft/vscode-go/issues/1010) with [PR 2198](https://github.com/Microsoft/vscode-go/pull/2198)
    * Display shadowed variables in variables pane. Fixes [Bug 1974](https://github.com/Microsoft/vscode-go/issues/1974) with [PR 2254](https://github.com/Microsoft/vscode-go/pull/2254)
    * Fix the slowness during debugging that got introduced a few releases ago, by caching the package info used to call `ListPackageVars` command in delve. [PR 2289](https://github.com/Microsoft/vscode-go/pull/2289)

* [Adrian Suwała (@Ashiroq)](https://github.com/Ashiroq) & * [Vlad Barosan (@vladbarosan)](https://github.com/vladbarosan)
    * New command `Go: Debug Test at Cursor` to debug the test function under the cursor. This provides the same feature as the debug codelens, but in the form of a command. [Feature Request 1088](https://github.com/Microsoft/vscode-go/issues/1088) implemented with [PR 2059](https://github.com/Microsoft/vscode-go/pull/2059)

* [Segev Finer (@segevfiner)](https://github.com/segevfiner) 
    * Fix bug that got introduced in the previous release where only the top call stack frame was shown. Fixes [Bug 2187](https://github.com/Microsoft/vscode-go/issues/2187) with [PR 2200](https://github.com/Microsoft/vscode-go/pull/2200)
    * Upstream bug fix in VS Code to avoid the frequent jump to `proc.go` file when stepping in/out during debugging. Fixes https://github.com/Microsoft/vscode/issues/65920

* [Bryce Kahle (@brycekahle)](https://github.com/brycekahle)
    * Use `LoggingDebugSession` to show logs from the VS Code debug adapter. [Feature Request 858](https://github.com/Microsoft/vscode-go/issues/858) implemented with [PR 2081](https://github.com/Microsoft/vscode-go/pull/2081)

* [Ramya Rao (@ramya-rao-a)](https://github.com/ramya-rao-a)
    * Trace levels updated to include `log` which would be the old `verbose`. The new `verbose` will include logs from the VS Code debug adapter. 
    * Avoid showing global variables by default as it affects performance. [PR 2133](https://github.com/Microsoft/vscode-go/pull/2133)

* [Kuntal Majumder (@hellozee)](https://github.com/hellozee)
    * Use the new respository link for delve. [PR 2277](https://github.com/Microsoft/vscode-go/pull/2277)

* [Jonathan Hernández (@aggressivepixels)](https://github.com/aggressivepixels)
    * Skip installing delve on 32 bit platforms that dont support it. Fixes [Bug 2191](https://github.com/Microsoft/vscode-go/issues/2191) with [PR 2195](https://github.com/Microsoft/vscode-go/pull/2195)


### Others

* [Ramya Rao (@ramya-rao-a)](https://github.com/ramya-rao-a)
    * When no folder is opened in VS Code, `Go to definition` feature now works on individual files. Fixes [Bug 2246](https://github.com/Microsoft/vscode-go/issues/2246) with [commit 58817b8](https://github.com/Microsoft/vscode-go/commit/58817b85b1609c3d939f9f6b5429817fafe93c69)
    * When the main module is opened in VS Code, `Go to definition` feature now works for sub modules as well. Fixes [Bug 2180](https://github.com/Microsoft/vscode-go/issues/2180) with [PR 2262](https://github.com/Microsoft/vscode-go/pull/2262)
    * Run the on save features only for current file. This will improve performance when multiple files are being saved at once, for eg: after find replace across files. Fixes [Bug 2202](https://github.com/Microsoft/vscode-go/issues/2202) with [commit cf0a61c](https://github.com/Microsoft/vscode-go/commit/cf0a61c20b6b883e57c01e344ec943024cbccad7)
    * Allow disabling of documentation in the auto-completion widget to solve the perf issue due to multiple `go doc` processes being spawned. Fixes [Bug 2152](https://github.com/Microsoft/vscode-go/issues/2152) with [commit e4522ba1](https://github.com/Microsoft/vscode-go/commit/e4522ba15e8216e2bafd330453bc21ad4ce42771). This is done using the flag `-excludeDocs` in the `go.gocodeFlags` setting.
    
* [Catalin Pirvu (@katakonst)](https://github.com/katakonst)
    * Show test coverage even if the test fails. [Feature Request 2193](https://github.com/Microsoft/vscode-go/issues/2193) implemented with [PR 2263](https://github.com/Microsoft/vscode-go/pull/2263)

* [Karl Goffin (@kagof)](https://github.com/kagof)
    * Suggest exported member name only at the start of the comment. Fixes [Bug 2063](https://github.com/Microsoft/vscode-go/issues/2063) with [PR 2070](https://github.com/Microsoft/vscode-go/pull/2070)

* [Kaarthik Rao Bekal Radhakrishna (@karthikraobr)](https://github.com/karthikraobr)
    * Avoid invalidating code coverage when updating single line comments. [PR 1996](https://github.com/Microsoft/vscode-go/pull/1996)

* [Shreyas Karnik (@shreyu86)](https://github.com/shreyu86)
    * Fix tool descriptions in the dropdown from `Go: Install/Update Tools` command. [PR 2235](https://github.com/
Microsoft/vscode-go/pull/2235)

* [Sardorbek (@oneslash)](https://github.com/oneslash)
    * Use `godef` instead of the fork for modules as all changes are merged upstream now. [PR 2234](https://github.com/Microsoft/vscode-go/pull/2234)
    * Replace use of megacheck with staticcheck as the former is deprecated. Fixes [Bug 2231](https://github.com/Microsoft/vscode-go/issues/2231) with [PR 2232](https://github.com/Microsoft/vscode-go/pull/2232)

* [kerem (@keremgocen)](https://github.com/keremgocen)
    * Check if the file at the expected tool path is executable before using it. Fixes [Bug 2220](https://github.com/Microsoft/vscode-go/issues/2220) with [PR 2230](https://github.com/Microsoft/vscode-go/pull/2230)

* [Segev Finer (@segevfiner)](https://github.com/segevfiner) 
    * Use the right documentation in auto-completion widget when there are multiple functions of the same name but on different receivers. Fixes [Bug 2107](https://github.com/Microsoft/vscode-go/issues/2107) with [PR 2215](https://github.com/Microsoft/vscode-go/pull/2215)

* [@richardatphilo](https://github.com/richardatphilo)
    * Fix `Find all references` feature when text is selected. Fixes [Bug 2197](https://github.com/Microsoft/vscode-go/issues/2197) with [PR 2226](https://github.com/Microsoft/vscode-go/pull/2226)




## 0.8.0 - 12th December, 2018

### Modules

* [Rebecca Stambler (@stamblerre)](https://github.com/stamblerre)
    * Support modules when `GO111MODULE` is explicitly set inside GOPATH.

* [Ramya Rao (@ramya-rao-a)](https://github.com/ramya-rao-a)
    * Support Go to Definition feature when using modules even when VS Code is not started from the same path as the project.
    * Support Go to Definition feature on a symbol from a file from module cache.

### Debugging 

* [Bryce Kahle (@brycekahle)](https://github.com/brycekahle)
    * Support setting of variables during debugging in the variable pane. [Feature Request 1129](https://github.com/Microsoft/vscode-go/issues/1129) implemented with [PR 2076](https://github.com/Microsoft/vscode-go/pull/2076)
    * Show pointer values during debugging in the variable pane. [Feature Request 1989](https://github.com/Microsoft/vscode-go/issues/1989) implemented with [PR 2075](https://github.com/Microsoft/vscode-go/pull/2075)
    * Support the paging feature in stack traces during debugging. [Feature Request 946](https://github.com/Microsoft/vscode-go/issues/946) implemented with [PR 2080](https://github.com/Microsoft/vscode-go/pull/2080)
    * Run without debugging should use current file when the debug configuration points to package and respect the args, buildFlags set in the debug configuration. Fixes [Bug 2085](https://github.com/Microsoft/vscode-go/issues/2085) & [Bug 2086](https://github.com/Microsoft/vscode-go/issues/2086) with [PR 2123](https://github.com/Microsoft/vscode-go/pull/2123)
    
* [Segev Finer (@segevfiner)](https://github.com/segevfiner) 
    * Use `dlv` from the path set in the `go.toolsGopath` setting. Fixes [Bug 2099](https://github.com/Microsoft/vscode-go/issues/2099) with [PR 2108](https://github.com/Microsoft/vscode-go/pull/2108)

### Code Navigation

* [Kaarthik Rao Bekal Radhakrishna (@karthikraobr)](https://github.com/karthikraobr)
    * Differentiate structs from interfaces in the outline view. [PR 2114](https://github.com/Microsoft/vscode-go/pull/2114)

* [Dima (@hummerd)](https://github.com/hummerd)
    * Support the `Go to Type Definition` & `Peek to Type Definition` commands. [Feature Request 2121](https://github.com/Microsoft/vscode-go/issues/2121) implemented with [PR 2136](https://github.com/Microsoft/vscode-go/pull/2136)

### Diagnostics

* [Segev Finer (@segevfiner)](https://github.com/segevfiner) 
    * Avoid duplicate diagnostics when using tasks with build on save feature. Fixes [Bug 2100](https://github.com/Microsoft/vscode-go/issues/2100) with [PR 2109](https://github.com/Microsoft/vscode-go/pull/2109)
    * Set diagnostic source so that each problem in the Problems view shows the source. Fixes [Bug 2101](https://github.com/Microsoft/vscode-go/issues/2101) with [PR 2109](https://github.com/Microsoft/vscode-go/pull/2109)
    

### Testing

* [Charles Kenney (@Charliekenney23)](https://github.com/Charliekenney23)
    * Support test functions with names `Test`, `Example` in codelens. Fixes [Bug 2071](https://github.com/Microsoft/vscode-go/issues/2071) with [PR 2072](https://github.com/Microsoft/vscode-go/pull/2072)

* [JP Moresmau (@JPMoresmau)](https://github.com/JPMoresmau)
    * Fix bug where tests from another file are run due to partial match of function names. Fixes [Bug 2144](https://github.com/Microsoft/vscode-go/issues/2144) with [PR 2155](https://github.com/Microsoft/vscode-go/pull/2155)


### Others

* [Nisheet Sinvhal (@Ashniu123)](https://github.com/Ashniu123)
    * Rebuild the package after running `Go: Get Package` to get rid of the missing import errors. Fixes [Bug 2087](https://github.com/Microsoft/vscode-go/issues/2087) with [PR 2129](https://github.com/Microsoft/vscode-go/pull/2129)

* [Zac Bergquist (@zmb3)](https://github.com/zmb3)
    * Close the gocode daemon when closing VS Code. Fixes [Bug 2132](https://github.com/Microsoft/vscode-go/issues/2132) with [PR 2137](https://github.com/Microsoft/vscode-go/pull/2137)

* [Sardorbek (@oneslash)](https://github.com/oneslash)
    * Fix error that shows up when typing if no packages are found. Fixes [Bug 2134](https://github.com/Microsoft/vscode-go/issues/2134) with [PR 2135](https://github.com/Microsoft/vscode-go/pull/2135)


## 0.7.0 - 6th November, 2018

* [Segev Finer (@segevfiner)](https://github.com/segevfiner) 
    * Support documentation in auto-completion widget. [Feature Request 194](https://github.com/Microsoft/vscode-go/issues/194) implemented with [PR 2054](https://github.com/Microsoft/vscode-go/pull/2054)

* [Kaarthik Rao Bekal Radhakrishna (@karthikraobr)](https://github.com/karthikraobr)
    * Support `Copy Value`, `Copy as expression` and `Add to Watch` features in the context menu on the variables pane in the debug viewlet. [Feature Request 1990](https://github.com/Microsoft/vscode-go/issues/1990) implemented with [PR 2020](https://github.com/Microsoft/vscode-go/pull/2020)

* [Sewon Park (@sphawk)](https://github.com/sphawk)
    * `go.gopath` & `go.toolsGopath` settings now support the use of environment variables using the format `${env:XXX}`. [Feature Request 1732](https://github.com/Microsoft/vscode-go/issues/1732) implemented with [PR 1743](https://github.com/Microsoft/vscode-go/pull/1743)

* [Ramya Rao (@ramya-rao-a)](https://github.com/ramya-rao-a)
    * Language Server from Sourcegraph is now supported on Windows as well.
    * Fallback to using `nsf/gocode` when using Go version 1.8 or older due to [mdempsky/gocode#73](https://github.com/mdempsky/gocode/issues/73)
    * `golint` and `gogetdoc` are no longer supported in Go version 1.8 or older
    * Use `go doc` instead of `godoc` for the showing the documentation when hovering over symbols and the Signature Help widget.

* [Marcus Farkas (@ToothlessGear)](https://github.com/ToothlessGear)
    * Pass list of packages to single `go build` call instead of calling `go build` on each package to improve performance. Fixes [Bug 1890](https://github.com/Microsoft/vscode-go/issues/1890) with [PR 2021](https://github.com/Microsoft/vscode-go/pull/2021)

* [Denys Yaroshenko (@freezlite)](https://github.com/freezlite)
    * Skip auto-generated stack frames from delve. Fixes [Bug 1987](https://github.com/Microsoft/vscode-go/issues/1987) & [Bug 2038](https://github.com/Microsoft/vscode-go/issues/2038) with [PR 2029](https://github.com/Microsoft/vscode-go/pull/2029)

* [Diogo Monteiro (@diogogmt)](https://github.com/diogogmt)
    * Clear coverage decorators before applying new ones to avoid brighthned coverages. Fixes [Bug 2045](https://github.com/Microsoft/vscode-go/issues/2045) with [PR 2047](https://github.com/Microsoft/vscode-go/pull/2047)

Engineering Updates

* [Alexandros Dorodoulis (@alexdor)](https://github.com/alexdor)
    * Update all dependencies and use latest typescript. [PR 2014](https://github.com/Microsoft/vscode-go/pull/2014)
    * Use latest version in `launch.json` and `tasks.json` files, update README for debugging. [PR 2013](https://github.com/Microsoft/vscode-go/pull/2013)

* [AnguloHerrera (@angulito)](https://github.com/angulito)
    * Fix failing travis tests

* [@SteelPhase](https://github.com/SteelPhase)
    * Refactor the fix for [Bug 2045](https://github.com/Microsoft/vscode-go/issues/2045) with [PR 2068](https://github.com/Microsoft/vscode-go/pull/2068)

* [@wachino](https://github.com/wachino)
    * Add more tests for util.ts file

Documentation Updates

* [@annnnur](https://github.com/annnnur)
* [Zachary Russell (@zachary-russell)](https://github.com/zachary-russell)
* [Joel Williams (@flowonyx)](https://github.com/flowonyx)
* [Wim (@42wim )](https://github.com/42wim )
* [@nxadm](https://github.com/nxadm)

## 0.6.93 - 18th October, 2018

Fix for issue with installing/updating tools when using the `Go: Install/Update Tools` command.
[Bug 2024](https://github.com/Microsoft/vscode-go/issues/1874) fixed by [Kaarthik Rao Bekal Radhakrishna (@karthikraobr)](https://github.com/karthikraobr) and [Ramya Rao (@ramya-rao-a)](https://github.com/ramya-rao-a)

## 0.6.92 - 17th October, 2018

* [Logan (@brainsnail)](https://github.com/brainsnail)
    * Add option `file` to `go.lintOnSave` setting to enable linting just the current file instead of package/workspace on file save. [Feature Request 1931](https://github.com/Microsoft/vscode-go/issues/1931) implemented with [PR 1965](https://github.com/Microsoft/vscode-go/pull/1965)

* [饺子w (@eternal-flame-AD)](https://github.com/eternal-flame-AD)
    * Support auto-completion during cross-compilation. Fixes [Bug 1874](https://github.com/Microsoft/vscode-go/issues/1874) with [PR 2015](https://github.com/Microsoft/vscode-go/pull/2015)

* [Ralph Schmieder (@rschmied)](https://github.com/rschmied)
    * Enable the use of `args` in test flags to pass arguments to tests. Fixes [Bug 1534](https://github.com/Microsoft/vscode-go/issues/1534) with [PR 1976](https://github.com/Microsoft/vscode-go/pull/1976)

* [Tobiasz Heller (@nephe)](https://github.com/nephe)
    * New snippet for `select` statements. [PR 2004](https://github.com/Microsoft/vscode-go/pull/2004)

* [Vimal Kumar (@vimak78)](https://github.com/vimak78)
    * Include out of the box commands for Go to definition, implementation and symbol in the `Go: Show All Commands` feature. [Feature Request 1822](https://github.com/Microsoft/vscode-go/issues/1822) implmented with [PR 1952](https://github.com/Microsoft/vscode-go/pull/1952)

* [Cezar Sá Espinola (@cezarsa)](https://github.com/cezarsa)
    * Use different icons for structs, interfaces and types. [PR 1961](https://github.com/Microsoft/vscode-go/pull/1961)

* [Kaarthik Rao Bekal Radhakrishna (@karthikraobr)](https://github.com/karthikraobr)
    * Use the new import path for `golint`. Fixes [Bug 1997](https://github.com/Microsoft/vscode-go/issues/1997) with [PR 1998](https://github.com/Microsoft/vscode-go/pull/1998)

* [ShowerYing (@showerying)](https://github.com/showerying), [Ramya Rao (@ramya-rao-a)](https://github.com/ramya-rao-a)
    * Remove `godoc` from the list of installable Go tools as it doesnt support CLI mode anymore. Use `godoc` binary which is shipped as part of the Go distribution instead.

* [Jay R. Wren (@jrwren)](https://github.com/jrwren)
    * Fix the bug where the forks of `gocode` & `godef` failed to install when user has multiple GOPATH. Fixes [Bug 1966](https://github.com/Microsoft/vscode-go/issues/1966) with [PR 1988](https://github.com/Microsoft/vscode-go/pull/1988)

* [Bradley Weston (@bweston92)](https://github.com/bweston92)
    * Include bazel option in `go.gocodePackageLookupMode` setting. Note: This only applies when using nsf/gocode. Latest versions of the Go extension uses mdempsky/gocode by default. [PR 1908](https://github.com/Microsoft/vscode-go/pull/1908)

* [Ramya Rao (@ramya-rao-a)](https://github.com/ramya-rao-a)
    * Fix the regression introduced in the previous update where the testify suites arent being indentified as tests by the codelens unless `go.gotoSymbol.includeImports` was enabled.
    * Fix the regression where auto-completions are messed up when multiple packages match with the one being used. Fixes [Bug 2011](https://github.com/Microsoft/vscode-go/issues/2011) with [commit d789de0f](https://github.com/Microsoft/vscode-go/commit/d789de0f9561a1c9aa979a145cb64bcbfbe185cf)

Documentation Updates

* [@chiijlaw](https://github.com/chiijlaw)
* [Miguel Carvajal (@krvajal)](https://github.com/krvajal)
* [Forrest Cahoon (@forrcaho)](https://github.com/forrcaho)

Engineering Updates

* [@wachino](https://github.com/wachino)
    * Fix failing tests with [PR 2016](https://github.com/Microsoft/vscode-go/pull/2016)

* [Nguyen Long Nhat (@torn4dom4n)](https://github.com/torn4dom4n)
    * Replace the use of deprecated `$workspaceRoot` with `$workspaceFolder`. [PR 1977](https://github.com/Microsoft/vscode-go/pull/1977)



## 0.6.91 - 10th October, 2018

* [Mathias Griffe (@Mathiasgr)](https://github.com/MathiasGr)
    * Fix the regression introduced in the previous update where the testify suites arent being indentified as tests by the codelens. [Bug 1968](https://github.com/Microsoft/vscode-go/issues/1968) fixed with [PR 1969](https://github.com/Microsoft/vscode-go/pull/1969)

* [Nuruddin Ashr (@uudashr)](https://github.com/uudashr) and [Alec Thomas (@alecthomas)](https://github.com/alecthomas)
    * Improve the `iferr` snippet. [PR 1980](https://github.com/Microsoft/vscode-go/pull/1980) fixes [Bug 1962](https://github.com/Microsoft/vscode-go/issues/1962)

* [Ramya Rao (@ramya-rao-a)](https://github.com/ramya-rao-a)
    * Fix the bug where code coverage is not displayed when using Go modules. [Bug 1927](https://github.com/Microsoft/vscode-go/issues/1927)
    * Fix the bug where file paths in the test output are not clickable when using Go modules. [Bug 1973](https://github.com/Microsoft/vscode-go/issues/1973)
    * Dont display the `Analysis Tools Missing` warning for the forks of `godef` and `gocode`. They are needed only when using Go modules and there are prompts to install them when the extension detects the use of modules.


## 0.6.90 - 3rd October, 2018

* [Rebecca Stambler (@stamblerre)](https://github.com/stamblerre)
    * Use of forks for the tools `godef` and `gocode` to provide `Go to definition` and `Auto-completion` features respectively when using Go modules. The binaries installed from these forks will have the suffix `-gomod` and will only be used when you use Go modules.

* [Bianca Rosa de Mendonça (@biancarosa)](https://github.com/biancarosa)
    * New commands `Go: Benchmark File`, `Go: Benchmark Package` and codelens to run all the benchmarks in current file & package respectively. [Feature Request 1522](https://github.com/Microsoft/vscode-go/issues/1522) with [PR 1898](https://github.com/Microsoft/vscode-go/pull/1898) & [PR 1899](https://github.com/Microsoft/vscode-go/pull/1899)

* [Jeffrey Bean (@jeffbean)](https://github.com/jeffbean)
    * New setting `go.generateTestsFlags` to provide flags for the `gotests` tool when generating tests. [PR 1841](https://github.com/Microsoft/vscode-go/pull/1841)

* [Johan Lejdung (@johan-lejdung)](https://github.com/johan-lejdung)
    * New setting `go.testTags` to be used for running tests. This way, you can use the existing `go.buildTags` for compiling and a different set of tags for running tests. [Feature Request 1842](https://github.com/Microsoft/vscode-go/issues/1842) implemented with [PR 1877](https://github.com/Microsoft/vscode-go/pull/1877)

* [Ryan Gurney (@ragurney)](https://github.com/ragurney)
    * Skip the blank identifiers in file outline. [Bug 1889](https://github.com/Microsoft/vscode-go/issues/1889) fixed with [PR 1893](https://github.com/Microsoft/vscode-go/pull/1893)

* [Benas Svipas (@svipben)](https://github.com/svipben)
    * Fix accessibility issues with the `Analysis Tools Missing` button in the status bar. [PR 1922](https://github.com/Microsoft/vscode-go/pull/1922)

* [Alec Thomas (@alecthomas)](https://github.com/alecthomas)
    * Improve snippets for `iferr` and `forr` i.e  "if err ..." the "for range". [Feature Request 1920](https://github.com/Microsoft/vscode-go/issues/1920) implemented with [PR 1924](https://github.com/Microsoft/vscode-go/pull/1924)

* [Charles Kenney (@Charliekenney23)](https://github.com/Charliekenney23)
    * Create new tmp directory for each session to avoid insecure use of the temporary files created by the extension. Fixes [Bug 1905](https://github.com/Microsoft/vscode-go/issues/1905) with [PR 1912](https://github.com/Microsoft/vscode-go/pull/1912)

* [Shreyas Karnik (@shreyu86)](https://github.com/shreyu86)
    * Provide auto-completions for symbols from unimported packages even when the package name has multiple matches. Fixes [Bug 1884](https://github.com/Microsoft/vscode-go/issues/1884) with [PR 1900](https://github.com/Microsoft/vscode-go/pull/1900)

* [Ramya Rao (@ramya-rao-a)](https://github.com/ramya-rao-a)
    * Use random port instead of hard-coded 2345 when running delve. Fixes [Bug 1906](https://github.com/Microsoft/vscode-go/issues/1906)
    * Fix issue where tests using the check package cannot be run using the `Go: Test File` command. [Bug 1911](https://github.com/Microsoft/vscode-go/issues/1911)
    * Disable module support when installing the Go tools. Fixes [Bug 1919](https://github.com/Microsoft/vscode-go/issues/1919)
    * Use version 2 of delve apis by default instead of version 1. Replace existing `useApiV1` setting/configuration with `apiVersion`. [Feature Request 1876](https://github.com/Microsoft/vscode-go/issues/1876)
    * Prompt to update `gogetdoc` and `gopkgs` if using Go modules.
    * Disable `go.inferGopath` in workspace settings when using Go modules automatically.
    * Add support for the below features when using Go modules
        * `Go: Add Import` command that gives you a list of importable packages to add to the import block of current file
        * `Go: Browse Packages` command that lets you browse available packages and their files
        * Auto-completion of unimported packages when `go.autocompleteUnimportedPackages` setting is enabled.


## 0.6.89 - 30th August, 2018

* Show package variables and not just local variables in the debug viewlet when debugging. [Feature Request 1854](https://github.com/Microsoft/vscode-go/issues/1854) implemented with [PR 1865](https://github.com/Microsoft/vscode-go/pull/1865)
* Fix issue with anti virus scans blocking download of the Go plugin due to a dependency. [Bug 1871](https://github.com/Microsoft/vscode-go/pull/1871)
* Fix broken code coverage feature in Windows in Go 1.11 as the cover profile no longer uses backward slashes. [Bug 1847](https://github.com/Microsoft/vscode-go/issues/1847)
* Update existing Go tools when Go version or goroot changes, instead of the checkbox UI where user has to select the tools to update.

## 0.6.87 and 0.6.88 - 16th August, 2018

### Bug Fixes

* Extension host crashing with SIGPIPE error on machines that do not have the Go tools that the extension depends on instead of graceful error handling. [Bug 1845](https://github.com/Microsoft/vscode-go/issues/1845)
* Build fails on unix machines if user doesnt have entry in the /etc/passwd file. [Bug 1850](https://github.com/Microsoft/vscode-go/issues/1850)
* Avoid repeating gopath when the inferred gopath is the same as env gopath

## 0.6.86 - 13th August, 2018

### Debugging improvements

* [Zyck (@qzyse2017)](https://github.com/qzyse2017)
   * Introducing a new mode for debugging called `auto`. In this mode, the debugging sessions will run in `test` mode automatically if the current active file is a test file. Otherwise this defaults to the usual `debug` mode. [Feature Request 1780](https://github.com/Microsoft/vscode-go/issues/1780)

* [Luis GG (@lggomez)](https://github.com/lggomez)
   * Errors from delve api calls are now shown in the debug console when `"showLog": true` is added to the debug configuration. [PR 1815](https://github.com/Microsoft/vscode-go/pull/1815).

* [Ramya Rao (@ramya-rao-a)](https://github.com/ramya-rao-a)
   * Fix bug when debugging a program that runs in a loop forever is not stopped when the stop button is clicked. [Bug 1814](https://github.com/Microsoft/vscode-go/issues/1814)
   * Fix bug when a previous failed debugging session due to compile errors results in failure of future sessions after fixing the compile error. [Bug 1840](https://github.com/Microsoft/vscode-go/issues/1840)
   * The environment variables in `go.toolsEnvVars` setting which gets used by all Go tools in this extension will now be passed to `dlv` as well during debugging sessions. With this change you dont need to repeat the variables in the debug configuration if you have already added it in the settings. [Feature Request 1839](https://github.com/Microsoft/vscode-go/issues/1839)

### Others

* [Ramya Rao (@ramya-rao-a)](https://github.com/ramya-rao-a)
   * The `go.gopath` command when run programatically by other extensions now returns the GOPATH as determined by this extension. Useful for other extensions that want to provide additional features but do not want to repeat the work done by this extension to determine the GOPATH.

* [Darrian @(rikkuness)](https://github.com/rikkuness)
   * Fix bug with permission issues when there are mutliple user accounts on the same machine by using separate tmp files. [Bug 1829](https://github.com/Microsoft/vscode-go/issues/1829) fixed with [PR 1835](https://github.com/Microsoft/vscode-go/pull/1835)

* [Filip Stanis @(fstanis)](https://github.com/fstanis)
   * Fix error handling when the error returned by the process that runs formatting is not a string. [PR 1828](https://github.com/Microsoft/vscode-go/pull/1828)

## 0.6.85 - 26th July, 2018

* [Shannon Wynter @freman](https://github.com/freman)
    * New command `Go: Add Package to Workspace` that will add selected imported package to the current workspace. [Feature Request 1733](https://github.com/Microsoft/vscode-go/issues/1733) implemented with [PR 1745](https://github.com/Microsoft/vscode-go/pull/1745)

* [Jackson Kearl (@JacksonKearl)](https://github.com/JacksonKearl)
    * Fix perf issues when using linters. [Bug 1775](https://github.com/Microsoft/vscode-go/issues/1775) fixed with [PR 1791](https://github.com/Microsoft/vscode-go/pull/1791)
    * Improve performance of the Outline view. [PR 1766](https://github.com/Microsoft/vscode-go/pull/1766)

* [Marwan Sulaiman (@marwan-at-work)](https://github.com/marwan-at-work)
    * When suggesting unimported custom packages, show the ones form current workspace before the others. [PR 1782](https://github.com/Microsoft/vscode-go/pull/1782)

* [Halil Kaskavalci (@kaskavalci)](https://github.com/kaskavalci)
    * Fix bug with function snippets such that they are not inserted when functions are being filling in as parameters of another function call. [Bug 1779](https://github.com/Microsoft/vscode-go/issues/1779) fixed with [PR 1788](https://github.com/Microsoft/vscode-go/pull/1788)

* [Matt Strong (@xmattstrongx)](https://github.com/xmattstrongx)
    * Fix bug in debug variable and hover when using multi byte characters. [Bug 1777](https://github.com/Microsoft/vscode-go/issues/1777) fixed with [PR 1790](https://github.com/Microsoft/vscode-go/pull/1790)

* [Ramya Rao (@ramya-rao-a)](https://github.com/ramya-rao-a)
    * Fix error with `Go: Generate Interface Stubs` command when using on an interface that is defined inside an "internal" folder.[Bug 1769](https://github.com/Microsoft/vscode-go/issues/1769)
    * Fix bug where auto-completions dont show built-in types. [Bug 1739](https://github.com/Microsoft/vscode-go/issues/1739)
    * Look at GOROOT before PATH when looking for the Go binary. Fixes [Bug 1760](https://github.com/Microsoft/vscode-go/issues/1760) which was a regression.
    * Clean up the debug binary that gets generated by delve at the end of the debugging session. [Bug 1345](https://github.com/Microsoft/vscode-go/issues/1345)

## 0.6.84 - 29th June, 2018

* [Michal Hruby (@mhr3)](https://github.com/mhr3)
    * Support to run tests that use the test suites from [stretchr/testify](https://github.com/stretchr/testify) suite using codelens. [PR 1707](https://github.com/Microsoft/vscode-go/pull/1707)

* [Luis GG (@lggomez)](https://github.com/lggomez)
    * New setting `go.delveConfig` to configure the use of v2 apis from delve to be used when debugging tests as well normal code. [Feature Request 1735](https://github.com/Microsoft/vscode-go/issues/1735) implemented with [PR 1749](https://github.com/Microsoft/vscode-go/pull/1749)

* [Ramya Rao (@ramya-rao-a)](https://github.com/ramya-rao-a)
    * Option to install/update selected tools required by the Go extension. [Feature Request 1731](https://github.com/Microsoft/vscode-go/issues/1731)


## 0.6.83 - 15th Jun, 2018

* [Luis GG (@lggomez)](https://github.com/lggomez)
    * Support for Conditional Breakpoints when debugging. [Feature Request 1720](https://github.com/Microsoft/vscode-go/issues/1720) implemented with [PR 1721](https://github.com/Microsoft/vscode-go/pull/1721)
    * Fix the watch feature in the debug panel that got introduced in the previous update. Fixes [Bug 1714](https://github.com/Microsoft/vscode-go/issues/1714) with [PR 1718](https://github.com/Microsoft/vscode-go/pull/1718)

* [@ikedam](https://github.com/ikedam)
    * New setting `go.alternateTools` to provide alternate tools or alternate paths for the same tools used by the Go extension. Provide either absolute path or the name of the binary in GOPATH/bin, GOROOT/bin or PATH.
    Useful when you want to use wrapper script for the Go tools or versioned tools from https://gopkg.in. [PR 1297](https://github.com/Microsoft/vscode-go/pull/1297). Some scenarios:
        * Map `go` to `goapp` when using App Engine Go
        * Map `gometalinter` to `gometalinter.v2` if you want to use the stable version of the tool

* [Ramya Rao (@ramya-rao-a)](https://github.com/ramya-rao-a)
    * Support the new outline feature which is in preview. [Bug 1725](https://github.com/Microsoft/vscode-go/issues/1725)
    * Close `gocode` before updating and show appropriate message when failed to do so.

## 0.6.82 - 6th June, 2018

* [Tyler Bunnell (@tylerb)](https://github.com/tylerb)
    * Status bar item to cancel running tests. [Feature Request 1047](https://github.com/Microsoft/vscode-go/issues/1047) implemented with [PR 1218](https://github.com/Microsoft/vscode-go/pull/1218)

* [Frederik Ring (@m90)](https://github.com/m90)
    * Use `mdempsky/gocode` instead of `nsf/gocode` for auto-completion feature as the latter fails in Go 1.10 onwards.  Fixes [Bug 1645](https://github.com/Microsoft/vscode-go/issues/1645) with [PR 1710](https://github.com/Microsoft/vscode-go/pull/1710)

* [Ramya Rao (@ramya-rao-a)](https://github.com/ramya-rao-a)
    * Fix the regression in the code coverage where the coverage doesnt get applied/removed as expected. Fixes [Bug 1716](https://github.com/Microsoft/vscode-go/issues/1716) and [Bug 1717](https://github.com/Microsoft/vscode-go/issues/1717) with [commit abe97240](https://github.com/Microsoft/vscode-go/commit/abe97240e573e9d2c11cea00bfd8c1e77c41398e)

## 0.6.81 - 4th June, 2018

### Features

* [Luis GG (@lggomez)](https://github.com/lggomez)
    * Use debug configuration to choose to use version 2 of delve apis when debugging. [Feature Request 1555](https://github.com/Microsoft/vscode-go/issues/1555) implemented with [PR 1647](https://github.com/Microsoft/vscode-go/pull/1647). This enables you to set configuration to increase the size of arrays and strings that are watchable during debugging which fixes [Bug 868](https://github.com/Microsoft/vscode-go/issues/868)

* [@golangci](https://github.com/golangci)
    * Support the use of `golangci-lint` as a linter. [Feature Request 1693](https://github.com/Microsoft/vscode-go/issues/1693) implemented with [PR 1693](https://github.com/Microsoft/vscode-go/pull/1693)

* [Minko Gechev (@mgechev)](https://github.com/mgechev) and [Mark Wolfe (@wolfeidau)](https://github.com/wolfeidau)
    * Support the use of `revive` as a linter. [Feature Request 1697](https://github.com/Microsoft/vscode-go/issues/1697) implemented with [PR 1699](https://github.com/Microsoft/vscode-go/pull/1699), [PR 1703](https://github.com/Microsoft/vscode-go/pull/1703) and commit [d31636](https://github.com/Microsoft/vscode-go/commit/d31636a89931add2b799610d91dce1f67b27d5d8)

* [Kent Quirk (@kentquirk)](https://github.com/kentquirk)
    * Customize the colors used in highlighting covered/uncovered code or the gutter styles used to indicated covered/uncovered code using the setting `go.coverageDecorator`. [Feature Request 1302](https://github.com/Microsoft/vscode-go/issues/1302) implemented with [PR 1695](https://github.com/Microsoft/vscode-go/pull/1695).

* [Shreyas Karnik (@shreyu86)](https://github.com/shreyu86)
    * Include exported member name in completions when starting a comment above it. Use Ctrl+Space to trigger completions inside comments. [Feature Request 1005](https://github.com/Microsoft/vscode-go/issues/1005) implemented with [PR 1675](https://github.com/Microsoft/vscode-go/pull/1675) and [PR 1706](https://github.com/Microsoft/vscode-go/pull/1706)

* [Frederik Ring (@m90)](https://github.com/m90), [Ramya Rao (@ramya-rao-a)](https://github.com/ramya-rao-a)
    * Get code completion and formatting features when using language server. Use the new setting `go.languageServerExperimentalFeatures` to opt-in to try such new features from the language server that might not be feature complete yet. [Feature Request 1593](https://github.com/Microsoft/vscode-go/issues/1593) implemented with [PR 1607](https://github.com/Microsoft/vscode-go/pull/1607)

* [Ramya Rao (@ramya-rao-a)](https://github.com/ramya-rao-a)
    * Resolve `~`, `${workspaceRoot}`, `${workspaceFolder}` in the `go.testFlags` setting. [Feature Request 928](https://github.com/Microsoft/vscode-go/issues/928)
    * Ensure `Go: Add Import` shows up the list of imports ASAP. Fixes [Feature Request 1450](https://github.com/Microsoft/vscode-go/issues/1450)
    * Prompt user to install missing tool when they change either of `go.formatTool`, `go.lintTool` or `go.docsTool` setting to a tool that they dont have installed yet.
    * Pass the environment variables in the `go.toolsEnvVars` setting to the process that runs the language server.
    * Include the GOPATH from environment variable in the inferred GOPATH when `go.inferGopath` setting is enabled. [Feature Request 1525](https://github.com/Microsoft/vscode-go/issues/1525)

### Bug Fixes

* [Kent Quirk (@kentquirk)](https://github.com/kentquirk)
    * Fix code coverage when code is covered by multiple tests. [Bug 1683](https://github.com/Microsoft/vscode-go/issues/1683).

* [Nuruddin Ashr (@uudashr)](https://github.com/uudashr)
    * Imrpove performance when using `gopkgs`. Fixes [Bug 1490](https://github.com/Microsoft/vscode-go/issues/1490) with [PR 1658](https://github.com/Microsoft/vscode-go/pull/1658)
    * Internal packages at the root of GOROOT should not be importable. [PR 1681](https://github.com/Microsoft/vscode-go/pull/1681).

* [Gordon Tyler (@doxxx)](https://github.com/doxxx)
    * Fix the improper usage of Cancellation Tokens that resulted in lint/vet processes getting cancelled. [PR 1704](https://github.com/Microsoft/vscode-go/pull/1704)

* [Luis GG (@lggomez)](https://github.com/lggomez)
    * Exlcude parameters in the function snippet in auto-completions if there is a `()` after cursor. Fixes [Bug 1655](https://github.com/Microsoft/vscode-go/issues/1655) with [PR 1696](https://github.com/Microsoft/vscode-go/pull/1696)

* [Ramya Rao (@ramya-rao-a)](https://github.com/ramya-rao-a)
    * Support `Go to Definition` feature when the entire symbol is selected with cursor at the end. Fixes [Bug 891](https://github.com/Microsoft/vscode-go/issues/891).

## 0.6.80 - 14th May, 2018

* [Ramya Rao (@ramya-rao-a)](https://github.com/ramya-rao-a)
    * New setting `go.installDependenciesWhenBuilding` to control whether the `-i` flag is passed to `go build`/`go test` when compiling. [Feature Request 1464](https://github.com/Microsoft/vscode-go/issues/1464)
    * Use GOROOT from `go env` if not set as environment variable explicitly.
    * Fix bug where the output pane keeps showing up when using language server. [Bug 1662](https://github.com/Microsoft/vscode-go/issues/1662)
    * Show rename errors in the output channel. Fixes [Bug 1663](https://github.com/Microsoft/vscode-go/issues/1663)

* [@tanguylebarzic](https://github.com/tanguylebarzic)
    * Fixed regression bug where environment variables set in `go.toolsEnvVars` arent being used. [PR 1665](https://github.com/Microsoft/vscode-go/pull/1665)

* [Gordon Tyler (@doxxx)](https://github.com/doxxx)
    * Fix broken links in test output when `Go: Test All Packages In Workspace` command is run. [Bug 1626](https://github.com/Microsoft/vscode-go/issues/1626) and [PR 1651](https://github.com/Microsoft/vscode-go/pull/1651)
    * Expand function snippet for inline functions in auto-completions. [Feature Request 1287](https://github.com/Microsoft/vscode-go/issues/1287) and [PR 1673](https://github.com/Microsoft/vscode-go/pull/1673)
    * Avoid completions in line comments. [Bug 1659](https://github.com/Microsoft/vscode-go/issues/1659) and [PR 1671](https://github.com/Microsoft/vscode-go/pull/1671)

* [Jon Calhoun (@joncalhoun)](https://github.com/joncalhoun)
    * Expand function snippet for function types in auto-completions. [Feature Request 1553](https://github.com/Microsoft/vscode-go/issues/1553) and [PR 1560](https://github.com/Microsoft/vscode-go/pull/1560)

## 0.6.79 - 4th May, 2018

* [Frederik Ring (@m90)](https://github.com/m90)
    * New setting `go.gotoSymbol.includeGoroot`. If enabled, the symbols from the standard library are included when doing a workspace symbol search using the `Go to Symbol in Workspace` command. [Feature Request 1567](https://github.com/Microsoft/vscode-go/issues/1567) and [PR 1604](https://github.com/Microsoft/vscode-go/pull/1604)

* [Antoine @primalmotion](https://github.com/primalmotion)
    * New setting `go.coverOnSingleTest`. If enabled, code coverage will be shown in the editor when running individual tests. [Feature Request 1637](https://github.com/Microsoft/vscode-go/issues/1637) and [PR 1638](https://github.com/Microsoft/vscode-go/pull/1638)

* [lixiaohui (@leaxoy)](https://github.com/leaxoy)
    * Use the right icons for completion items of type `const`, `package`, `type` and `var`. [PR 1624](https://github.com/Microsoft/vscode-go/pull/1624)

* [Michael Novak (@novak)](https://github.com/novak)
    * Use the `go.buildTags` setting when running `go vet`. [Bug 1591](https://github.com/Microsoft/vscode-go/issues/1591) and [PR 1625](https://github.com/Microsoft/vscode-go/pull/1625)

* [Nuruddin Ashr (@uudashr)](https://github.com/uudashr)
    * Package name suggestion should be `main` in a test file if the folder contains a `main.go`. [PR 1630](https://github.com/Microsoft/vscode-go/pull/1630)

* [Ramya Rao (@ramya-rao-a)](https://github.com/ramya-rao-a)
    * Non string values for environment variables are now allowed in settings like `go.testEnvVars` and `go.toolsEnvVars`. [Bug 1608](https://github.com/Microsoft/vscode-go/issues/1608)
    * Support the `Go to Implementation` and `Peek Implmentation` commands when using the Go Language Server. [Feature Request 1611](https://github.com/Microsoft/vscode-go/issues/1611)
    * Fix automatic imports of packages when there is a comment in the end of the import block. [Bug 1606](https://github.com/Microsoft/vscode-go/issues/1606)
    * Fix automatic imports of packages when package alias starts with any keyword in the import block. [Bug 1618](https://github.com/Microsoft/vscode-go/issues/1618)

## 0.6.78 - 3rd April, 2018

### New Features and Enhancements

* [Teruo Kunihiro @1984weed](https://github.com/1984weed)
    * Configure the `output` option of delve in debug configuration.The location provided here is where delve will output the binary it then uses for debugging. [PR 1564](https://github.com/Microsoft/vscode-go/pull/1564)

* [Harry Kalogirou @harkal](https://github.com/harkal)
    * Codelens to debug benchmarks. [PR 1566](https://github.com/Microsoft/vscode-go/pull/1566)

* [David Howden @dhowden](https://github.com/dhowden)
    * Show build errors at the right column in a line instead of showing them at the start of the line by using columns numbers returned from `go build`. [PR 1573](https://github.com/Microsoft/vscode-go/pull/1573)

* [Ramya Rao (@ramya-rao-a)](https://github.com/ramya-rao-a)
    * Make links in test output clickable when it fails due to build errors. [Feature Request 1562](https://github.com/Microsoft/vscode-go/issues/1562)
    * Enable `Go to Implementation` to work both ways. [Feature Request 1536](https://github.com/Microsoft/vscode-go/issues/1536)

* [Dan Mick @dmick](https://github.com/dmick)
    * Include comments from struct definitions when showing the definitions on hover. [PR 1559](https://github.com/Microsoft/vscode-go/pull/1559)

* [KataKonst @KataKonst](https://github.com/KataKonst)
    * Use `go vet` instead of `go tool vet` from Go 1.10 onwards as the latter now supports all vet flags. [PR 1576](https://github.com/Microsoft/vscode-go/pull/1576)

* [Luis GG @lggomez](https://github.com/lggomez)
    * Add option to never show the warning on editing generated files. [PR 1537](https://github.com/Microsoft/vscode-go/pull/1537)

* [Jan Koehnlein @JanKoehnlein](https://github.com/JanKoehnlein)
    * Show warning when go binary is not found during build. [PR 1543](https://github.com/Microsoft/vscode-go/pull/1543)

### Bug Fixes

* [Kegsay @Kegsay](https://github.com/Kegsay)
    * Fix bug where debug codelens would debug all tests that match the current test name. [PR 1561](https://github.com/Microsoft/vscode-go/pull/1561)

* [Nuruddin Ashr (@uudashr)](https://github.com/uudashr)
    * Fix bug where internal packages are allowed to be imported when their path is substring of current package. [PR 1535](https://github.com/Microsoft/vscode-go/pull/1535)

* [Ramya Rao (@ramya-rao-a)](https://github.com/ramya-rao-a)
    * Fix `Go to Implementation` feature when GOPATH is directly opened in VS Code. [Bug 1545](https://github.com/Microsoft/vscode-go/issues/1545) and [Bug 1554](https://github.com/Microsoft/vscode-go/issues/1554)
    * Fix issue with debugging into std lib when remote debugging and remote path is a complete substring of the local path.


## 0.6.77 - 20th February, 2018

* [Robin Bartholdson @buyology](https://github.com/buyology)
    * New command `Go: Fill Struct` integrates the `fillstruct` tool that lets you fill struct fields with default values. [PR 1506](https://github.com/Microsoft/vscode-go/pull/1506)

* [Ramya Rao (@ramya-rao-a)](https://github.com/ramya-rao-a)
    * Show key value pairs of map variables correctly in the variable pane when debugging. Fixes [Bug 1384](https://github.com/Microsoft/vscode-go/issues/1384)

* [Nuruddin Ashr (@uudashr)](https://github.com/uudashr)
    * Fix the issue of various features not working with Go 1.10 due to regex failure on fetching the version. [PR 1523](https://github.com/Microsoft/vscode-go/pull/1523)

* [Kevin Wiesmüller @kwiesmueller](https://github.com/kwiesmueller)
    * Generating Unit Tests will not open a new editor for generated/updated test file if the file is already open and visible in another editor group. [PR 1517](https://github.com/Microsoft/vscode-go/pull/1517)

* [Murad Korejo (@mkorejo)](https://github.com/mkorejo)
    * Notify user when `gopkgs` fails to get packages that are needed to provide the completions for unimported packages. [PR 1528](https://github.com/Microsoft/vscode-go/pull/1528)

* [Anatoly Milkov (@anatolym)](https://github.com/anatolym) and [Christian Winther (@jippi)](https://github.com/jippi)
    * Documentation Updates

## 0.6.76 - 10th February, 2018

* [Bug 1449](https://github.com/Microsoft/vscode-go/issues/1449): Rename fails due to cgo not being able to find the go executable.
* [Bug 1508](https://github.com/Microsoft/vscode-go/issues/1508): Broken Path in Windows when running Go tools

## 0.6.74 - 8th February, 2018

* [Nikhil Raman (@cheesedosa)](https://github.com/cheesedosa)
    * [Feature Request 1456](https://github.com/Microsoft/vscode-go/issues/1456): Show build/vet/lint status in status bar instead of opening output pane when run manually

* [Ramya Rao (@ramya-rao-a)](https://github.com/ramya-rao-a)
    * [Bug 1470](https://github.com/Microsoft/vscode-go/issues/1470): `Go: Build Workspace` command or the setting `"go.buildOnSave": "workspace"` results in persistent error from trying to build the root directory with no Go files.
    * [Bug 1469](https://github.com/Microsoft/vscode-go/issues/1469): Formatting adds �� in Chinese files some times.
    * [Bug 1481](https://github.com/Microsoft/vscode-go/issues/1481): Untitled files in empty workspace results in build errors
    * [Bug 1483](https://github.com/Microsoft/vscode-go/issues/1483): Generating unit tests for a function generates tests for other functions with similar names

## 0.6.72 - 9th January, 2018

* [Ramya Rao (@ramya-rao-a)](https://github.com/ramya-rao-a)
    * Fix the issue that got introduced in the previous release, where formatter reverts changes unless `goreturns` is updated. Fixes [Bug 1447](https://github.com/Microsoft/vscode-go/issues/1447)
    * `~`, `$workspaceRoot` and `$workspaceFolder` are now supported in the `go.goroot` setting
* [Ben Wood @(benclarkwood)](benclarkwood)
    * Collapse single line imports into an import block when auto-completing symbols from unimported packages or when using the `Go: Add Import` command. Fixes [Bug 374](https://github.com/Microsoft/vscode-go/issues/374) with [PR 500](https://github.com/Microsoft/vscode-go/pull/500)

## 0.6.71 - 5th January, 2018

* [Ramya Rao (@ramya-rao-a)](https://github.com/ramya-rao-a)
    * Setting `go.inferGopath` will now infer the correct GOPATH even in the below 2 cases which wasnt supported before
         - When a Go file is opened in VS Code directly without opening any workspace.
         - When GOPATH itself is directly opened in VS Code. Fixes [Bug 1213](https://github.com/Microsoft/vscode-go/issues/1213)
    * Use byte offset when calling `gocode` to fix issue with code completion when there are unicode characters in the file. Fixes [Bug 1431](https://github.com/Microsoft/vscode-go/issues/1431)
    * Add descriptions to the contributed snippets. These descriptions will appear in auto-completion and when using the `Insert Snippet` command
    * Fix "maxBufferExceeded" error by using `spawn` instead of `exec` when running formatters.
    * Use the new `onDebugResolve` activation event instead of `onDebug` to avoid activating the Go extension when other type of debug sessions are started

* [halfcrazy](https://github.com/halfcrazy)
    * Fixed the upstream issue with `goreturns`: [PR sqs/goreturns#42](https://github.com/sqs/goreturns/pull/42). This in turn fixes [Bug 613](https://github.com/Microsoft/vscode-go/issues/613) and [Bug 630](https://github.com/Microsoft/vscode-go/issues/630)

* [Nikhil Raman (@cheesedosa)](https://github.com/cheesedosa)
    * Show a warning when user edits a generated file. [Feature Request 1295](https://github.com/Microsoft/vscode-go/issues/1295) via [PR 1425](https://github.com/Microsoft/vscode-go/pull/1425)

## 0.6.70 - 19th December, 2017

* [Avihay Kain (@grooveygr)](https://github.com/grooveygr)
    * Snippets for methods on types during auto-completion. [Feature Request 168](https://github.com/Microsoft/vscode-go/issues/168). [PR 1368](https://github.com/Microsoft/vscode-go/pull/1368)
* [Matt Brandt (@Matt007)](https://github.com/matt007)
    * Debug configuration snippet for remote debugging. [PR 1365](https://github.com/Microsoft/vscode-go/pull/1365)
* [Ramya Rao (@ramya-rao-a)](https://github.com/ramya-rao-a)
    * Prompt to recompile dependent Go tools when GOROOT changes. [Feature Request 1286](https://github.com/Microsoft/vscode-go/issues/1286)
    * Support for `${workspaceFolder}` in the below settings
        - `go.gopath`
        - `go.toolsGopath`
        - `go.testEnvVars`
        - `go.testEnvFile`
    * The `Analysis Tools Missing` message has bee updated to only appear for the tools backing basic features of the extension
    * Skip showing linting/vetting errors on a line that has build errors. [Feature Request 600](https://github.com/Microsoft/vscode-go/issues/600)
    * Fix the issue of slow linters resulting in stale problem markers in updated file. [Bug 1404](https://github.com/Microsoft/vscode-go/issues/1404)
    * Deprecate `go.formatOnSave` setting in favor of `editor.formatOnSave`. To disable formatting on save, add the below setting:
        ```
        "[go]": {
            "editor.formatOnSave": false
        }
        ```
        This fixes the below issues
       - Cursor jumps unexpectedly when formatting on save. [Bug 1346](https://github.com/Microsoft/vscode-go/issues/1346)
       - Adopting the format on save feature of VS Code. [Debt 540](https://github.com/Microsoft/vscode-go/issues/540)
       - Format-on-save messes up undo/redo stack [Bug 678](https://github.com/Microsoft/vscode-go/issues/678)
       - FormatOnSave re-saves file [Bug 1037](https://github.com/Microsoft/vscode-go/issues/1037)
       - Save All doesnt format all files [Bug 279](https://github.com/Microsoft/vscode-go/issues/279)
       - Slow format on save affects tests [Bug 786](https://github.com/Microsoft/vscode-go/issues/786)


## 0.6.69 - 27th November, 2017

* New commands
    * [Frederik Ring (@m90)](https://github.com/m90)
        * `Go: Run on Go Playground` to run the current file (only if all its dependencies are from the std library) in the [Go Playground](https://play.golang.org/) using [goplay](https://github.com/haya14busa/goplay). [PR 1270](https://github.com/Microsoft/vscode-go/pull/1270). [Feature Request #1211](https://github.com/Microsoft/vscode-go/issues/1211)
            * Use the setting `go.playground` to control whether to run and/or share a link to the playground and/or open the playground in the browser.
    * [Robin Bartholdson @buyology](https://github.com/buyology)
        * `Go: Benchmark Function At Cursor` and Codelens for running benchmarks in test files. [PR 1303](https://github.com/Microsoft/vscode-go/pull/1303). [Feature Request #972](https://github.com/Microsoft/vscode-go/issues/972)
    * [Andrew Nee (@ndrewnee)](https://github.com/ndrewnee)
        * `Go: Lint Current Package` and `Go: Lint Workpsace` to lint using the tool specified in the `go.lintTool` setting and the flags specified in the `go.lintFlags` setting. [PR 1258](https://github.com/Microsoft/vscode-go/pull/1258). [Feature Request #1041](https://github.com/Microsoft/vscode-go/issues/1041)
    * [Ramya Rao (@ramya-rao-a)](https://github.com/ramya-rao-a)
        * `Go: Vet Current Package` and `Go: Vet Workpsace` to vet using the flags specified in the `go.vetFlags` setting. [Feature Request #1041](https://github.com/Microsoft/vscode-go/issues/1041)
        * `Go: Build Current Package` and `Go: Build Workpsace` to build using the flags specified in the `go.buildFlags` setting and build tags specified in the setting `go.buildTags`. [Feature Request #287](https://github.com/Microsoft/vscode-go/issues/287)
        * `Go: Install Current Package` to install the current package using the flags specified in the `go.buildFlags` setting and build tags specified in the setting `go.buildTags`. [Feature Request #287](https://github.com/Microsoft/vscode-go/issues/287)

* Completion Improvements
    * [wangkechun (@wangkechun)](https://github.com/wangkechun)
        * Completions for standard packages are now shown before custom packages when providing completions for unimported packages. [PR 1309](https://github.com/Microsoft/vscode-go/pull/1309)
    * [Ramya Rao (@ramya-rao-a)](https://github.com/ramya-rao-a)
        * `gocode` can now use [gb](https://github.com/constabulary/gb) specific rules when providing completions. Set the new setting `go.gocodePackageLookupMode` to `gb` to use this feature. [Feature Request #547](https://github.com/Microsoft/vscode-go/issues/547)

* Performance improvements
    * [Ramya Rao (@ramya-rao-a)](https://github.com/ramya-rao-a)
        * The `autobuild` feature of `gocode` which is known to slow completions is now disabled by default. Fixes [Bug 1323](https://github.com/Microsoft/vscode-go/issues/1323)
            * Since we use the `-i` flag when building, we do not rely on `autobuild` feature of `gocode` to ensure fresh results from dependencies.
            * If you have disabled the `buildOnSave` setting, then use the new `Go: Build Current Package` command once in a while to ensure the dependencies are up to date or enable the `go.gocodeAutoBuild` setting.
        * In Go 1.9 and higher, running the vet feature in the absence of vet flags will be faster due to the use of `go vet ./...` instead of `go tool vet -flags`. Fixes [Bug 1215](https://github.com/Microsoft/vscode-go/issues/1215)
        * Performance issues caused by a large number of lingering processes for vet/lint/hover features are now solved.
            * Measures are now in place to kill older processes before starting new ones for vet/lint feature. Fixes [Bug 1265](https://github.com/Microsoft/vscode-go/issues/1265)
            * For other features like hover/outline/definition etc. the cancellation token provided by the core is used to kill processes if the corresponding request from the core is cancelled. Fixes [Bug 667](https://github.com/Microsoft/vscode-go/issues/667)

* Others
    * [Phil Kates (@philk)](https://github.com/philk)
        * Fix the formatting issue due to stricter rules in the VS Code apis around configuration objects. [PR 1334](https://github.com/Microsoft/vscode-go/pull/1334). Fixes [Bug 1333](https://github.com/Microsoft/vscode-go/issues/1333).
    * [David Marby (@DMarby)](https://github.com/DMarby)
        * Fix delve connection issues when verbose build flag is set. [PR 1354](https://github.com/Microsoft/vscode-go/pull/1354)
    * [Jan Koehnlein @JanKoehnlein](https://github.com/JanKoehnlein)
        * Fix `Open Workspace Settings` action in the prompt to set GOPATH. [PR 1375](https://github.com/Microsoft/vscode-go/pull/1375). Fixes [Bug 1374](https://github.com/Microsoft/vscode-go/issues/1374)
    * [Ramya Rao (@ramya-rao-a)](https://github.com/ramya-rao-a)
        * Apply/Clear coverage in active editors of all editor groups rather than just the first one. Fixes [Bug 1343](https://github.com/Microsoft/vscode-go/issues/1343)
        * Fix the issue of codelens for references showing "0 references" when `guru` fails to provide references. Fixes [Bug 1336](https://github.com/Microsoft/vscode-go/issues/1336)
        * Support multiple buildtags in the `go.buildTags` setting. Fixes [Bug 1355]https://github.com/Microsoft/vscode-go/issues/1355).

## 0.6.67 - 4th November, 2017

* [Nuruddin Ashr (@uudashr)](https://github.com/uudashr)
    * Do not show suggestions from internal packages of other projects. Fixes [Bug 1256](https://github.com/Microsoft/vscode-go/issues/1256).

* [Alexander Kohler (@alexkohler)](https://github.com/alexkohler)
    * Fix issue with `go.useCodeSnippetsOnFunctionSuggestWithoutType` setting dropping parameters of same type. Fixes [Bug 1279](https://github.com/Microsoft/vscode-go/issues/1279) via [PR 1284](https://github.com/Microsoft/vscode-go/pull/1284)
    * Remove duplciate compilation errors that can show up when entire workspace is built. Fixes [Bug 1228](https://github.com/Microsoft/vscode-go/issues/1228) via [PR 1269](https://github.com/Microsoft/vscode-go/pull/1269)

* [Paweł Słomka @slomek](https://github.com/slomek)
    * Snippet for Example functions. [PR 1281](https://github.com/Microsoft/vscode-go/pull/1281)

* [Ramya Rao (@ramya-rao-a)](https://github.com/ramya-rao-a)
    * Fix suggestions to import vendored packages in Windows. Fixes [Bug 1147](https://github.com/Microsoft/vscode-go/issues/1147).
    * Fix extension activation issue in Windows when a Go file is opened without any folder open. Fixes [Bug 1306](https://github.com/Microsoft/vscode-go/issues/1306)
    * Use the newer debug APIs as the older ones will be deprecated in VS Code 1.18

## 0.6.66 - 2nd October, 2017

### [Multi Root support](https://code.visualstudio.com/updates/v1_15#_preview-multi-root-workspaces) when using [VS Code Insiders](https://code.visualstudio.com/insiders)

We now have [Multi Root support](https://code.visualstudio.com/updates/v1_15#_preview-multi-root-workspaces) for Go. [PR 1221](https://github.com/Microsoft/vscode-go/pull/1221) Please note:
* The settings at Folder level takes precedence over the ones at the Workspace level which in turn take precedence over the ones at the User level
* You can have the different roots in the multi-root mode use different GOPATHs. The experimental language server feature is not supported in such cases though.
* All current Go related features that refer to "workspace" will refer to the individual roots in the multi root mode. For example: Build/lint/vet/test workspace or `Go to Symbol in workspace`.
* Give it a try and log any issues that you find in the [vscode-go repo](https://github.com/Microsoft/vscode-go/issues)

### Auto-completion improvements

* [Nuruddin Ashr (@uudashr)](https://github.com/uudashr)
    * Auto-completion for unimported packages that are newly installed/built will now show up without the need for reloading VS Code.
    * Completions from sub vendor packages that were showing up are ignored now. Fixes [Bug 1251](https://github.com/Microsoft/vscode-go/issues/1251)
    * The `package` snippet completion is now smarter when suggesting package names. [PR 1220](https://github.com/Microsoft/vscode-go/pull/1220). It suggests
        * `main` when current file is `main.go` or there exists a `main.go` file in current folder
        * The folder name when the current file is `internal_test.go`
        * The folder name with `_test` when current file is a test file
        * If the folder name in above cases has `-` or `.`, then what appears after the `-` or `.` is suggested.
* [Alexander Kohler (@alexkohler)](https://github.com/alexkohler)
    * A new setting `go.useCodeSnippetsOnFunctionSuggestWithoutType` is introduced. This allows completions of functions with their parameter signature but without the parameter types. [Feature Request 1241](https://github.com/Microsoft/vscode-go/issues/1241)
* [Miklós @kmikiy](https://github.com/kmikiy)
    * 3 New snippets for the `Log` methods from the `testing` package

### Improvements around running and debugging tests

* [zhouhaibing089 (@zhouhaibing089)](https://github.com/zhouhaibing089)
    * Running and debugging tests for packages in symlinked folders is now possible. [PR 1164](https://github.com/Microsoft/vscode-go/pull/1164)
* [Katsuma Ito (@ka2n)](https://github.com/ka2n)
    * The Debug Test codelens now uses the buildTags and buildFlags correctly. [PR 1248](https://github.com/Microsoft/vscode-go/pull/1248)
* [Chase Adams (@chaseadamsio)](https://github.com/chaseadamsio)
    * You can now run tests from unsaved files. Fixes [Bug 1225](https://github.com/Microsoft/vscode-go/issues/1225)
* [Ramya Rao (@ramya-rao-a)](https://github.com/ramya-rao-a)
    * Changes done to coverage options and decorators in settings now apply immediately without the need for moving to another file and back. Fixes [Bug 1171](https://github.com/Microsoft/vscode-go/issues/1171)
    * The Run Test and Debug Test codelens react to change in the codelens setting immediately without the need for moving to another file and back. Fixes [Bug 1172](https://github.com/Microsoft/vscode-go/issues/1172)
    * `$workspaceRoot` will now be resolved when part of `go.testEnvVars` and `go.toolsEnvVars` setting.


### Improvements around Packages
* [Nuruddin Ashr (@uudashr)](https://github.com/uudashr)
    * `Go: Browse Packages` command will now include newly installed/built packages without the need for reloading VS Code.
* [Hugo (@juicemia)](https://github.com/juicemia)
    * A new command `Go: Get Package` is introduced to run `go get` on the package in the import statement under the cursor. [PR 1222](https://github.com/Microsoft/vscode-go/pull/1222)

## 0.6.65 - 6th September, 2017

[Seonggi Yang (@sgyang)](https://github.com/sgyang)
* [Bug #1152](https://github.com/Microsoft/vscode-go/issues/1152): Auto completions for unimported packages do not work anymore on certain machines. [PR 1197](https://github.com/Microsoft/vscode-go/pull/1197)

[Ramya Rao (@ramya-rao-a)](https://github.com/ramya-rao-a)
* [Bug #1194](https://github.com/Microsoft/vscode-go/issues/1194) and [Bug #1196](https://github.com/Microsoft/vscode-go/issues/1196): Debugger doesnt use GOPATH from env in debug configuration
* Go to implementation cmd doesnt show up when using the language server.

## 0.6.64 - 5th September, 2017

* [Dan Mace (@ironcladlou)](https://github.com/ironcladlou), [Vincent Chinedu Okonkwo (@codmajik)](https://github.com/codmajik) & [Dima (@hummerd)](https://github.com/hummerd)
    * Support for the `Go To Implementation` command on interfaces. [Feature Request #771](https://github.com/Microsoft/vscode-go/issues/771).
* [Craig-Stone (@Craig-Stone)](https://github.com/Craig-Stone)
    * Normalize program path in Windows which otherwise prevented breakpoints from being set correctly when remote debugging. [PR 1131](https://github.com/Microsoft/vscode-go/pull/1131)
* [Marwan Sulaiman (@marwan-at-work)](https://github.com/marwan-at-work)
    * Refactor the code behind `Go: Browse Packages` to make browsing selected package faster. [PR 1136](https://github.com/Microsoft/vscode-go/pull/1136)
* [Thomas Darimont (@thomasdarimont)](https://github.com/thomasdarimont)
    * A new snippet called `helloweb` that generates a web app with an http endpoint returning a greeting and current time. [PR 1113](https://github.com/Microsoft/vscode-go/pull/1113)
* [Nuruddin Ashr (@uudashr)](https://github.com/uudashr)
    * Refactor the way test output is shown to show output of `log.Println`. Fixes [Issue #1120](https://github.com/Microsoft/vscode-go/issues/1120) with [PR 1124](https://github.com/Microsoft/vscode-go/pull/1124)
* [Ramya Rao (@ramya-rao-a)](https://github.com/ramya-rao-a)
    * Test Improvements
        * Show test coverage after the command `Go: Test Package` is run. You can disable this by setting `go.coverOnTestPackage` to `false`.
        * Show test coverage even if files are outside of GOPATH. Fixes [Issue #1122](https://github.com/Microsoft/vscode-go/issues/1122)
        * Decouple running test coverage on save from running build/lint/test on save. Fixes the issue where the problems view was not getting updated until `go.coverOnSave` was disabled.
    * Debugging Improvements
        * No need to set GOPATH in debug configuration in the `launch.json` file anymore. When no GOPATH is provided this way, the debug adapter will now infer the GOPATH based on the path of the file/package being debugged. This fixes [Issue #840](https://github.com/Microsoft/vscode-go/issues/840).
        * The debug code lens will now honor the `go.buildFlags`, `go.buildTags` and `go.testFlags` settings. Fixes [Issue #1117](https://github.com/Microsoft/vscode-go/issues/1117)
        * Fix issue with stepping over standard library code when remote debugging in Windows. Fixes [Issue #1178](https://github.com/Microsoft/vscode-go/issues/1178)
    * Other Bug Fixes
        * Fix the extra text being selected at the end of formatting run on save. Fixes [Issue #899](https://github.com/Microsoft/vscode-go/issues/899) and [Issue #1096](https://github.com/Microsoft/vscode-go/issues/1096).
        * `gometalinter` and `dlv` will honor the `go.toolsGopath` setting. Fixes [Issue #1110](https://github.com/Microsoft/vscode-go/issues/1110)
        * Skip vendor folders from lint and vet results. Fixes [Issue #1119](https://github.com/Microsoft/vscode-go/issues/1119) and [Issue #1121](https://github.com/Microsoft/vscode-go/issues/1121)


## 0.6.63 - 26th July, 2017

### Features

* [Ian Chiles (@fortytw2)](https://github.com/fortytw2)
    * Option to use [megacheck](https://github.com/dominikh/go-tools/tree/master/cmd/megacheck) as a linting tool which
can have significantly better performance than `gometalinter`, while only supporting a subset of the tools. Use the setting `go.lintTool` to try this.
* [alexandrevez (@alexandrevez)](https://github.com/alexandrevez)
    * Option to highlight gutters rather than full text for code coverage. Use the new setting `go.coverageDecorator` to try this.
* [Ramya Rao (@ramya-rao-a)](https://github.com/ramya-rao-a) & [Marwan Sulaiman (@marwan-at-work)](https://github.com/marwan-at-work)
    * Browse packages and go files with new command `Go: Browse Packages`. [Feature Request 330](https://github.com/Microsoft/vscode-go/issues/330)
         - If cursor is on an import statement, then files from the imported package will be shown in the quick pick control
         - Else, all packages are shown in the quick pick control. Select any and corresponding Go files will be shown next.
         - Selecting any of the Go files, will open the file in a new editor.
* [Saud Khan (@bidrohi)](https://github.com/bidrohi)
    * Print import paths of Go tools as they get installed. [PR 1032](https://github.com/Microsoft/vscode-go/pull/1032)
* [Ramya Rao (@ramya-rao-a)](https://github.com/ramya-rao-a)
    * Prompt to update dependent Go tools when there is a change in the Go version. [Feature Request 797](https://github.com/Microsoft/vscode-go/issues/797)
    * Better user experience when dependent Go tools are missing. [Feature Request 998](https://github.com/Microsoft/vscode-go/issues/998)
         - Prompts will only show up for tools that are used for features that are explicitly executed by the user. Eg: Rename, Generate Unit Tests, Modify tags. And not for features that get triggered behind the scenes like linting, hover or format on save.
         - When the prompts do show up, closing them will ensure that they wont show up for the duration of the current session of VS Code.

### Bug Fixes

* [llife0915 (@llife0915)](https://github.com/llife0915)
    * Fix for issue when unverified breakpoints appeear when creating/deleting breakpoints once debugging starts in Windows.
* [Roman Peshkov (@rpeshkov)](https://github.com/rpeshkov)
    * Expand file names to file paths in test output for subtests. [Bug 1049](https://github.com/Microsoft/vscode-go/issues/1049)
* [Guilherme Oenning (@goenning)](https://github.com/goenning)
    * Pass GOPATH to debug adapter when debugging tests via codelens. [Bug 1057](https://github.com/Microsoft/vscode-go/issues/1057)
* [Nuruddin Ashr (@uudashr)](https://github.com/uudashr)
    * Skip testing vendor folders when using the command `Go: Test all Packages in Workspace`
* [Ramya Rao (@ramya-rao-a)](https://github.com/ramya-rao-a)
    * Start without debugging should fallback to debug mode when configured program is not a file. [Bug 1084](https://github.com/Microsoft/vscode-go/issues/1084)
    * Fix for incorrect package name during autocomplete of unimported packages when package name is not the same as the last part of the import path. [Bug 647](https://github.com/Microsoft/vscode-go/issues/647)
    * Skip building vendor folders when `go.buildOnSave` is set to `workspace`. [Bug 1060](https://github.com/Microsoft/vscode-go/issues/1060)
    * Honor `go.buildTags` when using `gogetdoc`. [Bug 1024](https://github.com/Microsoft/vscode-go/issues/1024)
    * Fix build failure when `-i` is passed as a build flag. [Bug 1064](https://github.com/Microsoft/vscode-go/issues/1064)
    * Fix vet failure when any flag is passed. [Bug 1073](https://github.com/Microsoft/vscode-go/issues/1073)
    * Better formatting in import blocks when imports get added during auto-completion or when `Go: Add Import` command is used. [Bug 1056](https://github.com/Microsoft/vscode-go/issues/1056)
    * `Go: Generate Interface Stubs` should work when interface is prefixed with package path


## 0.6.62 - 9th June, 2017

### Features
* [Jamie Stackhouse (@itsjamie)](https://github.com/itsjamie)
   * New command `Go: Generate interface stub` to generate stubs that implement given interface using [impl](https://github.com/josharian/impl). [PR 939](https://github.com/Microsoft/vscode-go/pull/939)
        - When the command is run, you are prompted to provide interface name. Eg: `f *File io.Closer`
        - The stubs are then generated where the cursor is in the editor.
* [Guilherme Oenning (@goenning)](https://github.com/goenning)
    * New setting `go.testEnvFile` to configure the location of a file that would have environment variables to use while running tests. [PR 971](https://github.com/Microsoft/vscode-go/pull/971)
        - File contents should be of the form `key=value`.
        - Values from the existing setting `go.test.EnvVars` will override the above
        - These environment variables will also be used by the "Debug Test" codelens
        - When debugging using the debug viewlet or pressing `F5`, the above will not be used. Continue to use the `env` and/or `envFile` property in the debug configurations in the `launch.json` file.
* [Ole (@vapourismo)](https://github.com/vapourismo)
    * You can now run build/lint/vet on the whole workspace instead of just the current package on file save. [PR 1023](https://github.com/Microsoft/vscode-go/pull/1023)
        - To enable this, the settings `go.buildOnSave`, `go.lintOnSave` and `go.vetOnSave` now take values `package`, `workspace` or `off` instead of the previous `true`/`false`.
        - These features are backward compatible and so if you are still using `true`/`false` for these settings, they will work as they did before, but you will get a warning in your settings file.
* [Ramya Rao (@ramya-rao-a)](https://github.com/ramya-rao-a)
    * Better build performance when working on main packages and test files by using the `-i` flag.
    * Better linting experience while running `gometalinter` by using the `--aggregate` flag which aggregates similar errors from multiple linters.

### Bug Fixes
* [Ramya Rao (@ramya-rao-a)](https://github.com/ramya-rao-a)
    * Fix for [Bug 968](https://github.com/Microsoft/vscode-go/issues/968) where rename fails if `---` is anywhere in the file
    * Fix for [Bug 981](https://github.com/Microsoft/vscode-go/issues/981) where `Go: Test Function At Cursor` fails.
    * Fix for [Bug 983](https://github.com/Microsoft/vscode-go/issues/983) where the Go binary is not found in MSYS2 as it is not located in GOROOT.
    * Fix for [Bug 1022](https://github.com/Microsoft/vscode-go/issues/1002) where snippets from function auto complete do not insert the placeholders
    * Fix for [Bug 962](https://github.com/Microsoft/vscode-go/issues/962) where references codelens wouldn't work for methods.
* [F0zi (@f0zi)](https://github.com/f0zi)
    * Fix for [Bug 1009](https://github.com/Microsoft/vscode-go/issues/1009) where remote debugging fails to verify breakpoint if GOPATH partially matches remote GOPATH
* [Anton Kryukov (@Emreu)](https://github.com/Emreu)
    * Use the `go.testEnvVars` while debugging tests using codelens

## 0.6.61 - 4th May, 2017
* [Ramya Rao (@ramya-rao-a)](https://github.com/ramya-rao-a)
    * Fix for [Bug 963](https://github.com/Microsoft/vscode-go/issues/963) Fix for perf issues when references codelens is enabled. [Commit 352435a](https://github.com/Microsoft/vscode-go/commit/352435ab0e6846b7483958a90f61fb94329dd0ae)
    * Fix for [Bug 964](https://github.com/Microsoft/vscode-go/issues/964) The setting `go.referencesCodeLens.enabled` is deprecated in favor of `go.enableCodeLens` to control multiple types of codelens.
        ```json
        "go.enableCodeLens": {
            "references": false,
            "runtest": true
        }
        ```

## 0.6.60 - 3rd May, 2017

### Codelens for references, to run and debug tests
* [theSoenke (@theSoenke)](https://github.com/theSoenke)
    * [Feature Request 726](https://github.com/Microsoft/vscode-go/issues/726): Display Reference count above functions using codelens. On clicking, the references are shown just like the `Find All References` command. [PR 933](https://github.com/Microsoft/vscode-go/pull/933) and [PR 938](https://github.com/Microsoft/vscode-go/pull/938). You can disable this by updating the setting `go.referencesCodeLens.enabled`.
* [Guilherme Oenning (@goenning)](https://github.com/goenning)
    * Use Codelens to run each test function, tests in the file and tests in the package. [PR 937](https://github.com/Microsoft/vscode-go/pull/937)
* [Ramya Rao (@ramya-rao-a)](https://github.com/ramya-rao-a)
    * [Feature Request 879](https://github.com/Microsoft/vscode-go/issues/879): Use Codelens to debug a test function. [Commit 5b1ced7](https://github.com/Microsoft/vscode-go/commit/5b1ced78cc06016d24539099aa164fe170fa7267)

### Test Coverage
* [Thomas Bradford (@kode4food)](https://github.com/kode4food)
    * New setting `go.coverageOptions` to control whether you want to highlight only covered code or only uncovered code or both when code coverage is run. [PR 945](https://github.com/Microsoft/vscode-go/pull/945)
* [Ramya Rao (@ramya-rao-a)](https://github.com/ramya-rao-a)
    * The command `Go: Test Coverage In Current Package` is renamed to `Go: Toggle Test Coverage In Current Package` and it does exactly what the name suggests. Toggles test coverage. [Commit cc661daf](https://github.com/Microsoft/vscode-go/commit/cc661dafd06770137459b72441e5f7cc877483f0)

### Bug Fixes
* [Ramya Rao (@ramya-rao-a)](https://github.com/ramya-rao-a)
    * Fix for [Bug 529](https://github.com/Microsoft/vscode-go/issues/529) Code completion for unimported packages now works on unsaved file after deleting imports.
    * Fix for [Bug 922](https://github.com/Microsoft/vscode-go/issues/922) Go to Symbol in File feature now includes symbols from unsaved file contents. [PR 929](https://github.com/Microsoft/vscode-go/pull/929)
    * Fix for [Bug 878](https://github.com/Microsoft/vscode-go/issues/878) Debugging now works on current file even when there is no folder/workspace open. [Commit 42646afc](https://github.com/Microsoft/vscode-go/commit/42646afc2d2442b5e962d3125a7cbf61b98b2a0a)
    * Fix for [Bug 947](https://github.com/Microsoft/vscode-go/issues/947) Mac users using the latest delve from master may see that all env variables are empty while debugging their code. This is due to delve using the `--backend=lldb` option in Mac by default. You can now change this default value by setting the `backend` property to `native` in the `launch.json` file. [Commit 4beecf1](https://github.com/Microsoft/vscode-go/commit/4beecf1db2aaa18b336be2ee64476b56202fc959). Root cause is expected to be fixed in delve itself and is being tracked in [derekparker/delve/818](https://github.com/derekparker/delve/issues/818)
* [Tyler Bunnell (@tylerb)](https://github.com/tylerb)
    * Fix for [Bug 943](https://github.com/Microsoft/vscode-go/issues/943) Live error reporting now works across multiple files in the current package, mapping errors to the correct files. [PR 923](https://github.com/Microsoft/vscode-go/pull/923)
* [Guilherme Oenning (@goenning)](https://github.com/goenning)
    * Fix for [Bug 934](https://github.com/Microsoft/vscode-go/issues/934) Environment variables from `envFile` attribute in the launch.json file is used while debugging and is overridden only by the ones in the `env` attribute. [PR 935](https://github.com/Microsoft/vscode-go/pull/935)

### Others
* [Luka Zakrajšek (@bancek)](https://github.com/bancek) and [Ramya Rao (@ramya-rao-a)](https://github.com/ramya-rao-a)
    * New setting `go.toolsEnvVars` where you can specify env vars to be used by the Go tools that are used in the Go extension. [PR 932](https://github.com/Microsoft/vscode-go/pull/932) and [commit bca4dd5f](https://github.com/Microsoft/vscode-go/commit/bca4dd5f31f32ac49da79580c07b4000f06287a3). This fixes [Bug 632](https://github.com/Microsoft/vscode-go/issues/632) as well.
* [Paweł Słomka (@slomek)](https://github.com/slomek)
    * New snippet for writing table driven tests. [PR 952](https://github.com/Microsoft/vscode-go/pull/952)


## 0.6.59 - 4th April, 2017

* [Tyler Bunnell (@tylerb)](https://github.com/tylerb)
    * Add live error feedback using `gotype-live` which is `gotype` with support for unsaved file contents. [PR 903](https://github.com/Microsoft/vscode-go/pull/903)
        * New setting `go.liveErrors` controls this feature.
        * Set `"go.liveErrors": { "enabled": true }` to enable this feature
        * Edit the delay property in `"go.liveErrors": { "enabled": true, "delay": 500 }` to update the delay (in milliseconds) after which `gotype-live` would be run post a keystroke

* [Eon S. Jeon (@esjeon)](https://github.com/esjeon)
    * GOPATH from settings is now honored when users debug current file without having a `launch.json` file. [PR 904](https://github.com/Microsoft/vscode-go/pull/904)
        * Note: Once you have a `launch.json` file, GOPATH from settings wont be read. You will need to set it in the `env` property as before

* [Ramya Rao (@ramya-rao-a)](https://github.com/ramya-rao-a)
    * `--config` flag for `gometalinter` now supports the use of `${workspaceRoot}` and `~` that allows users to provide config file path relative to workspace or home directory respectively. [PR 909](https://github.com/Microsoft/vscode-go/pull/903)
    * New command `Go: Test All Packages in Workspace` to run tests from all packages in the workspace.

## 0.6.57 - 30th March, 2017
Fix for [Bug 892](https://github.com/Microsoft/vscode-go/issues/892) which breaks build when the user has multiple GOPATHs and the Go project being worked on is not the first one among the multiple GOPATHs. [Commit d417fd6](https://github.com/Microsoft/vscode-go/commit/d417fd6725077d1233fb1bcd3aa5d097d02715a9)

## 0.6.56 - 29th March, 2017

### Editing improvements
* [Ramya Rao (@ramya-rao-a)](https://github.com/ramya-rao-a)
    * Use [gomodifytags](https://github.com/fatih/gomodifytags) to add/remove tags on selected struct fields. [PR 880](https://github.com/Microsoft/vscode-go/pull/880)
         * If there is no selection, then the whole struct under the cursor will be selected for the tag modification.
         * `Go: Add Tags` command adds tags configured in `go.addTags` setting to selected struct fields. By default, `json` tags are added. Examples:
             * To add `xml` tags, set `go.addTags` to `{"tags": "xml"}`
             * To add `xml` with `cdata` option, set `go.addTags` to `{"tags": "xml", "options": "xml=cdata"}`
             * To add both `json` and `xml` tags, set `go.addTags` to `{"tags": "json,xml"}`
         * `Go: Remove Tags` command removes tags configured in `go.removeTags` setting from selected struct fields.
             * By default, all tags are removed.
             * To remove only say `xml` tags, set `go.removeTags` to `{"tags": "xml"}`
         * To be prompted for tags instead of using the configured ones, set `go.addTags` and/or `go.removeTags` to `{"promptForTags": true}`
    * Fix rename issue when `diff` tool from Git or Cygwin are in the `PATH` in Windows. [PR 866](https://github.com/Microsoft/vscode-go/pull/866)
    * Keywords are now supported in completion suggestions. [PR 865](https://github.com/Microsoft/vscode-go/pull/865)
    * Suggestion items to import packages disabled in single line import statements and the line with package definition where they do not make sense. [PR 860](https://github.com/Microsoft/vscode-go/pull/860)

### Debugging improvements
* [Ramya Rao (@ramya-rao-a)](https://github.com/ramya-rao-a)
    * Support to build and run your Go file.  [PR 881](https://github.com/Microsoft/vscode-go/pull/881)
        * Press `Ctrl+F5` or run the command `Debug: Start Without Debugging` to run using the currently selected launch configuration.
        * If you don't have a `launch.json` file, then the current file will be run.
        * Supported only for launch configs with `type` as `debug` and `program` that points to a Go file and not package
    * New `envFile` attribute in `launch.json` where you can provide a file with env variables to use while debugging. [PR 849](https://github.com/Microsoft/vscode-go/pull/849)
    * Use current file's directory instead of folder opened in VS Code to debug in the default configurations. [Commit 0915e50a](https://github.com/Microsoft/vscode-go/commit/0915e50a1ada5c74742d9c4ce7f265b5e273ca31)

### Tooling improvements
* [Ramya Rao (@ramya-rao-a)](https://github.com/ramya-rao-a)
    * New Setting `go.languageServerFlags` that will be passed while running the Go language server. [PR 882](https://github.com/Microsoft/vscode-go/pull/882)
        * Set this to `["trace"]` to see the traces from the language server in the output pane under the channel "go-langserver"
        * Set this to `["trace", "logfile", "path to a text file to log the trace]` to log the traces and errors from the language server to a file.
    * `Go: Install Tools` command now installs delve as well in Linux and Windows, but not in Mac OSX. [Commit 30ea096](https://github.com/Microsoft/vscode-go/commit/30ea0960d6f773cc2e8e18ba5113960d1f5faf08) Fixes [Bug 874](https://github.com/Microsoft/vscode-go/issues/874)
* [netroby @netroby](https://github.com/netroby)
    * `Go: Install Tools` command now installs `godoc`. [PR 854](https://github.com/Microsoft/vscode-go/pull/854)

### Others
* [Ramya Rao (@ramya-rao-a)](https://github.com/ramya-rao-a)
    * Use `GOPATH` as defined by the `go env` output as default. Use `go` binary from default platform specific locations when GOROOT is not set as env variable. Fixes [Bug 873](https://github.com/Microsoft/vscode-go/issues/873)
    * Fix compiling errors for vendor packages in case of symlinks. [PR 864](https://github.com/Microsoft/vscode-go/pull/864)
    * Support links in the test output, which then navigates the user to the right line of the test file where tests are failing. [PR 885](https://github.com/Microsoft/vscode-go/pull/885)
    * Experimental new setting `go.editorContextMenuCommands` to control which commands show up in the editor context menu.
* [Albert Callarisa (@acroca)](https://github.com/acroca) and [Ramya Rao (@ramya-rao-a)](https://github.com/ramya-rao-a)
    * New setting `go.gotoSymbol.ignoreFolders` that allows to ignore folders while using the "Go to Symbol in Workspace" feature. This takes in an array of folder names (not paths). Best used to ignore vendor folders while doing a workspace symbol search. [PR 795](https://github.com/Microsoft/vscode-go/pull/795)

## 0.6.55 - 3rd March, 2017
* Re-publishing the extension from a non Windows machine as the fix for [Bug 438](https://github.com/Microsoft/vscode-go/issues/438) worked only on Windows machines.
For details read the discussion in [PR 838](https://github.com/Microsoft/vscode-go/pull/838).

## 0.6.54 - 28th February, 2017

### Tooling improvements
* [Ramya Rao (@ramya-rao-a)](https://github.com/ramya-rao-a) and [Sourcegraph](https://github.com/sourcegraph/go-langserver)
    * A new setting `go.useLanguageServer` to use the Go language server from [Sourcegraph](https://github.com/sourcegraph/go-langserver) for features like Hover, Definition, Find All References, Signature Help, Go to Symbol in File and Workspace. [PR 750](https://github.com/Microsoft/vscode-go/pull/750)
        * This is an experimental feature and is not available in Windows yet.
        * If set to true, you will be prompted to install the Go language server. Once installed, you will have to reload VS Code window.
        The language server will then be run by the Go extension in the background to provide services needed for the above mentioned features.

### GOPATH improvements
* [Ramya Rao (@ramya-rao-a)](https://github.com/ramya-rao-a)
    * Fix for [Bug 623](https://github.com/Microsoft/vscode-go/issues/623). `${workspaceRoot}` and `~` are now supported in `go.gopath` and `go.toolsGopath` settings. [PR 768](https://github.com/Microsoft/vscode-go/pull/768)
    * The default GOPATH used by Go 1.8 when none is set as environment variable is now supported by the extension as well. [PR 820](https://github.com/Microsoft/vscode-go/pull/820)
* [Vincent Chinedu Okonkwo (@codmajik)](https://github.com/codmajik)
    * Added new setting `go.inferGopath`. When `true` GOPATH will be inferred from the path of the folder opened in VS Code.
    This will override the value from `go.gopath` setting as well as the GOPATH environment variable. [PR 762](https://github.com/Microsoft/vscode-go/pull/762)

### Debugging improvements
* [Ramya Rao (@ramya-rao-a)](https://github.com/ramya-rao-a)
    * Debug current file without a launch configuration file. Simply press `F5` to start the debug session.
    A `launch.json` is still required to debug tests or for advanced debug configurations. [PR 769](https://github.com/Microsoft/vscode-go/pull/769)
    * Launch configuration snippets are now available for common scenarios like debugging file/package or debugging a test package/function.
    These snippets can be used through IntelliSense when editing the `launch.json` file. [PR 794](https://github.com/Microsoft/vscode-go/pull/794)
    * Fix for [Bug 492](https://github.com/Microsoft/vscode-go/issues/492). Now when there are build errors, starting a debug session will display the error instead of hanging. [PR 774](https://github.com/Microsoft/vscode-go/pull/774)
* [Rob Lourens (@roblourens)](https://github.com/roblourens)
    * Fix for [Bug 438](https://github.com/Microsoft/vscode-go/issues/438). Now when you stop a debug session, all processes started by the session will be closed as well. [PR 765](https://github.com/Microsoft/vscode-go/pull/765)
* [Suraj Barkale (@surajbarkale-dolby)](https://github.com/surajbarkale-dolby)
    * Fix for [Bug 782](https://github.com/Microsoft/vscode-go/issues/782). Helpful error messages when the `program` attribute in `launch.json` file is invalid or not a full path. [PR 790](https://github.com/Microsoft/vscode-go/pull/790)
* [F0zi (@f0zi)](https://github.com/f0zi)
    * Fix for [Bug 689](https://github.com/Microsoft/vscode-go/issues/689). When debugging against a remote machine, paths anywhere under the GOPATH will be correctly mapped so you can set breakpoints in them.
    Previously only paths next to the program could be debugged. [PR 742](https://github.com/Microsoft/vscode-go/pull/742)

### Testing improvements
* [Oleg Bulatov (@dmage)](https://github.com/dmage)
    * Added new setting `go.testOnSave`. When `true`, all tests in the current package will be run on saving a Go file.
    The status of the tests will be shown in the status bar at the bottom of the VS Code window. It is not advised to have this on when you have Auto Save enabled. [PR 810](https://github.com/Microsoft/vscode-go/pull/810)
* [Jeff Willette (@deltaskelta)](https://github.com/deltaskelta)
    * Test output is no longer verbose by default. Add `-v` to the `go.testFlags` to get verbose output. [PR 817](https://github.com/Microsoft/vscode-go/pull/817)

### Other Bug Fixes
* [Richard Musiol (@neelance)](https://github.com/neelance)
    * Fix offset for files with multibyte characters so that features like Hover and Go To Definition work as expected. [PR 780](https://github.com/Microsoft/vscode-go/pull/780)
* [Ramya Rao (@ramya-rao-a)](https://github.com/ramya-rao-a)
    * Fix for [Bug 777](https://github.com/Microsoft/vscode-go/issues/777) Less disruptive experience during test failures when `go.coveronSave` is `true`.
    * Fix for [Bug 680](https://github.com/Microsoft/vscode-go/issues/680) Reduce noise in Go to Symbol in File feature by removing the entries corresponding to import statements. [PR 775](https://github.com/Microsoft/vscode-go/pull/775)


## 0.6.53 - 30th January, 2017

### Installation improvements
* [Sam Herrmann (@samherrmann)](https://github.com/samherrmann), [Ramya Rao (@ramya-rao-a)](https://github.com/ramya-rao-a)
    *  A new setting `go.toolsGopath` for providing an alternate location to install all the Go tools that the extension depends on, if you don't want them cluttering your GOPATH. [PR 351](https://github.com/Microsoft/vscode-go/pull/351) and [PR 737](https://github.com/Microsoft/vscode-go/pull/737).
        * This is useful when you work on different GOPATHs.
        * Remember to run `Go: Install Tools` command to install the tools to the new location.
* [Ramya Rao (@ramya-rao-a)](https://github.com/ramya-rao-a)
    * All the "Install tool" options (the pop ups you see) and the `Go: Install Tools` command now support `gometalinter` if it is your chosen linting tool. [PR 735](https://github.com/Microsoft/vscode-go/pull/735).
        * Since `gometalinter` internally installs linters and expects them to be in the user's GOPATH, `gometalinter` will get installed to your GOPATH and not the alternate location specified in `go.toolsGopath`

### Build improvements
* [Matt Aimonetti (@mattetti)](https://github.com/mattetti)
    * While building, we now use the `-i` flag (for non main packages) which installs dependent packages, which in turn get used in subsequent builds resulting in faster builds in bigger workspaces. [PR 718](https://github.com/Microsoft/vscode-go/pull/718)
* [Ramya Rao (@ramya-rao-a)](https://github.com/ramya-rao-a)
    * Build errors with no line numbers (for eg. Import cycle) are now displayed in the output window and will be mapped to the first line of the file. [PR 740](https://github.com/Microsoft/vscode-go/pull/740)

### Test improvements
* [Ramya Rao (@ramya-rao-a)](https://github.com/ramya-rao-a)
    * A new setting `go.testFlags` that can be used to run tests. If null, `go.buildFlags` will be used. [PR 482](https://github.com/Microsoft/vscode-go/pull/482)
    * Customize flags for each of the test command by using different keybindings. [PR 482](https://github.com/Microsoft/vscode-go/pull/482). In the below example, `ctrl+shift+t` is bound to run the tests in current file with `-short` flag. The commands here can be `go.test.package`, `go.test.file` or `go.test.cursor`.

        ```json
        {
            "key": "ctrl+shift+t",
            "command": "go.test.file",
            "args": {
                "flags": ["-short"]
            },
            "when": "editorTextFocus"
        }
        ```
    * New toggle command `Go: Toggle Test File` that lets you toggle between your Go file and the corresponding test file. Previous commands `Go: Open Test File` and `Go: Open Implementation For Test File` have been deprecated in favor of this new command. [PR 739](https://github.com/Microsoft/vscode-go/pull/739). You can add a keyboard binding to this as below:

        ```json
        {
            "key": "ctrl+shift+t",
            "command": "go.toggle.test.file",
            "when": "editorTextFocus && editorLangId == 'go'"
        }
        ```
    * If current file is not a test file, show error message while running test commands, instead of displaying success message. Fixes [#303](https://github.com/Microsoft/vscode-go/issues/303)
* [Marcel Voigt (@nochso)](https://github.com/nochso)
   * Show error message in output window when running test coverage fails. [PR 721](https://github.com/Microsoft/vscode-go/pull/721)

### Debugging improvements
* [Andreas Kuhn (@ankon)](https://github.com/ankon)
   * Honor the `cwd` launch configuration argument. [PR 714](https://github.com/Microsoft/vscode-go/pull/714)
* [Ramya Rao (@ramya-rao-a)](https://github.com/ramya-rao-a)
   * GOPATH set in the `env` property in `launch.json` will also be used to find `dlv` tool. [PR 725](https://github.com/Microsoft/vscode-go/pull/725).
* [Rob Lourens (@roblourens)](https://github.com/roblourens)
   * New property `trace` in `launch.json` to provide option to have verbose logging while debugging using vscode-debug-logger. [PR 753](https://github.com/Microsoft/vscode-go/pull/753). This will help in diagnosing issues with debugging in the Go extension.


## 0.6.52 - 5th January, 2017
* [Yuwei Ba (@ibigbug)](https://github.com/ibigbug)
    * Use `http.proxy` setting while installing Go tools. [PR 639](https://github.com/Microsoft/vscode-go/pull/639)
* [chronos (@bylevel)](https://github.com/bylevel)
    * Bug [#465](https://github.com/Microsoft/vscode-go/issues/465) Fix file outline when non English comments in file. [PR 699](https://github.com/Microsoft/vscode-go/pull/699)
* [Ramya Rao (@ramya-rao-a)](https://github.com/ramya-rao-a)
    * Implement Step Out in debgging [Commit 6d0f440](https://github.com/Microsoft/vscode-go/commit/6d0f4405330efb789c16a01434cf096f0f9fb29c)
    * Improve performance by reducing number of calls to `godoc`, `godef`, `gogetdoc`. [PR 711](https://github.com/Microsoft/vscode-go/pull/711)
    * Default value for `go.autocompleteUnimportedPackages` is now false to reduce noise in the suggestion list. Members of unimported packages will still show up in suggestion list after typing dot after package name.

## 0.6.51 - 29th November, 2016
* [Jimmy Kuu (@jimmykuu)](https://github.com/jimmykuu)
    *  Remove blank space in the end of code snippet on function suggest. [PR 628](https://github.com/Microsoft/vscode-go/pull/628)
* [Ahmed W. (@OneofOne)](https://github.com/OneOfOne)
    *  Remove the multiple -d flags in formatting. [PR 644](https://github.com/Microsoft/vscode-go/pull/644)
* [Paweł Kowalak (@viru)](https://github.com/viru)
    *  Snippet for Benchmark Test function. [PR 648](https://github.com/Microsoft/vscode-go/pull/648)
* [Alberto García Hierro (@fiam)](https://github.com/fiam)
    *  Fix Go To Definition, Hover and Signature Help when using Go from tip. [PR 655](https://github.com/Microsoft/vscode-go/pull/655)
* [Cedric Lamoriniere (@cedriclam)](https://github.com/cedriclam)
    *  Fix Generate Test for Current function when the function is a method on a type. [PR 657](https://github.com/Microsoft/vscode-go/pull/657)
* [Potter Dai (@PotterDai)](https://github.com/PotterDai)
    *  Fix Find all References when using multiple GOPATH where one is the substring of the other. [PR 658](https://github.com/Microsoft/vscode-go/pull/658)
* [Ramya Rao (@ramya-rao-a)](https://github.com/ramya-rao-a)
    *  Fix autocomplete of unimported versioned packages from gopkg.in [PR 659](https://github.com/Microsoft/vscode-go/pull/659)
    *  Use relative path for vendor packages when the vendor folder is right under $GOPATH/src as well. [PR 660](https://github.com/Microsoft/vscode-go/pull/660)
    *  Fix autocomplete when working with large data. [Bug 640](https://github.com/issues/640). [PR 661](https://github.com/Microsoft/vscode-go/pull/661)

## 0.6.50 - 21st November, 2016
* [lixiaohui (@leaxoy)](https://github.com/leaxoy), [Arnaud Barisain-Monrose (@abarisain)](https://github.com/abarisain), [Zac Bergquist (@zmb3)](https://github.com/zmb3) and [Ramya Rao (@ramya-rao-a)](https://github.com/ramya-rao-a)
    * Added option to use `gogetdoc` for Goto Definition , Hover and Signature Help features. [PR 622](https://github.com/Microsoft/vscode-go/pull/622) To use this, add a setting `"go.docstool": "gogetdoc"` to your settings and reload/restart VS Code. This fixes the below bugs
         * [#440](https://github.com/Microsoft/vscode-go/issues/440) Hover info does not show doc string for structs
         * [#442](https://github.com/Microsoft/vscode-go/issues/442) Goto Definition, Hover, Signature Help do not work for `net` package
         * [#496](https://github.com/Microsoft/vscode-go/issues/496) Goto Definition, Hover, Signature Help do not work for Dot imported functions
         * [#515](https://github.com/Microsoft/vscode-go/issues/515) Go to definition and type info doesn't work with mux.Vars or anything else from gorilla/mux
         * [#567](https://github.com/Microsoft/vscode-go/issues/567) Signature Help and Quick Info do not show function comments for unexported functions
* [Ramya Rao (@ramya-rao-a)](https://github.com/ramya-rao-a)
    * Revert changes done in the formatting area in 0.6.48 update. Fixes below bugs
         * [#613](https://github.com/Microsoft/vscode-go/issues/613) Format removes imports of vendored packages in use
         * [#630](https://github.com/Microsoft/vscode-go/issues/630) goreturns fails to consider global variables in package

## 0.6.49 - 10th November, 2016
* [Ramya Rao (@ramya-rao-a)](https://github.com/ramya-rao-a)
    * Revert the deprecation of `go.formatOnSave` due to popular demand.

## 0.6.48 - 9th November, 2016
* [Mark LaPerriere (@marklap)](https://github.com/marklap)
    * Snippets for method declaration, main and init functions [PR 602](https://github.com/Microsoft/vscode-go/pull/602)
* [Rob Lourens @roblourens](https://github.com/roblourens)
    * launch.json intellisense to include all "mode" values. Fixes [#574](https://github.com/Microsoft/vscode-go/issues/574)
* [Ramya Rao (@ramya-rao-a)](https://github.com/ramya-rao-a)
    * Support for `editor.formatOnSave` and deprecating `go.formatOnSave` [PR 578](https://github.com/Microsoft/vscode-go/pull/578)
    * Remove deprecated language configuration settings [PR 587](https://github.com/Microsoft/vscode-go/pull/587)
    * Feature Request [432](https://github.com/Microsoft/vscode-go/issues/432): Commands to switch to test file and back.  [PR 590](https://github.com/Microsoft/vscode-go/pull/590). You can add your own shortcuts for these commands.
         * `Go: Open Test File`
         * `Go: Open Implementation for Test File`
    * Navigate to test file after generating unit tests using the `Go: Generate unit tests ...` commands. [PR 610](https://github.com/Microsoft/vscode-go/pull/610)
    * Prompt to set GOPATH if not set already [PR 591](https://github.com/Microsoft/vscode-go/pull/591)
    * Improvements to auto complete
         * [#389](https://github.com/Microsoft/vscode-go/issues/389) Fix issue with autocomplete popping up at the end of a string [PR 586](https://github.com/Microsoft/vscode-go/pull/586)
         * [#598](https://github.com/Microsoft/vscode-go/issues/598) Importable packages in auto complete should appear after rest of the suggestions. [PR 603](https://github.com/Microsoft/vscode-go/pull/603)
         * [#598](https://github.com/Microsoft/vscode-go/issues/598) Importing vendored packages from other Go projects should not be allowed. [PR 605](https://github.com/Microsoft/vscode-go/pull/605)
         * [#598](https://github.com/Microsoft/vscode-go/issues/598) When there is an identifier with same name as an available package, do not show the package in the compeltion list [PR 608](https://github.com/Microsoft/vscode-go/pull/608)
    * Other Bug Fixes
         * [#592](https://github.com/Microsoft/vscode-go/issues/592) Use Go from GOROOT while installing tools [PR 594](https://github.com/Microsoft/vscode-go/pull/594)
         * [#585](https://github.com/Microsoft/vscode-go/issues/585) Use fs.stat instead of fs.exists to avoid mistaking "go" folder as "go" file [PR 595](https://github.com/Microsoft/vscode-go/pull/595)
         * [#563](https://github.com/Microsoft/vscode-go/issues/563) Dont run `gotests` on non Go files [PR 584](https://github.com/Microsoft/vscode-go/pull/584)

## 0.6.47 - 26th October 2016
* [Rob Lourens @roblourens](https://github.com/roblourens)
    * Fix the regression in debugging [PR #576](https://github.com/Microsoft/vscode-go/pull/576)
* [Ramya Rao(@ramya-rao-a)](https://github.com/ramya-rao-a)
    * Preserve focus in editor when running tests [PR #577](https://github.com/Microsoft/vscode-go/pull/577)

## 0.6.46 - 26th October 2016
* [Ramya Rao(@ramya-rao-a)](https://github.com/ramya-rao-a)
    * Fix issues due to missing version when Go is used from source without release tags [PR #549](https://github.com/Microsoft/vscode-go/pull/549)
    * Use -imports-only option in go-outline tool [PR #550](https://github.com/Microsoft/vscode-go/pull/550)
* [Rob Lourens @roblourens](https://github.com/roblourens)
    * Use random port number while debugging [PR #553](https://github.com/Microsoft/vscode-go/pull/553)

## 0.6.45 - 17th October 2016
* [Ramya Rao(@ramya-rao-a)](https://github.com/ramya-rao-a)
    * Better error message when Go is not found [PR #536](https://github.com/Microsoft/vscode-go/pull/536)
	* Add setting to control use of -d flag by the formatting tool [PR #537](https://github.com/Microsoft/vscode-go/pull/537)
	* Replace full path for vendor packages with relative path [PR #491](https://github.com/Microsoft/vscode-go/pull/491)

## 0.6.44 - 12th October 2016
* [Ludwig Valda Vasquez (@bredov)](https://github.com/bredov)
    * New configuration `go.formatFlags` to pass flags to the formatting tool [PR #461](https://github.com/Microsoft/vscode-go/pull/461)
* [Dan Mace (@ironcladlou](https://github.com/ironcladlou)
    * New command to execute the last run test. The command is `Go: Test Previous` [PR #478](https://github.com/Microsoft/vscode-go/pull/478)
    * Send test output to a distinct output channel [PR #499](https://github.com/Microsoft/vscode-go/pull/499)
* [Cedric Lamoriniere (@cedriclam)](https://github.com/cedriclam)
    * New commands to generate unit test skeletons using `gotests` tool. Needs Go 1.6 or higher. [PR #489](https://github.com/Microsoft/vscode-go/pull/489)
       * `Go: Generate unit tests for current file`
       * `Go: Generate unit tests for current function`
       * `Go: Generate unit tests for current package`
* [Ramya Rao (@ramya-rao-a)](https://github.com/ramya-rao-a)
    * New configuration `go.testEnVars` to pass environment variables to Go tests [PR #498](https://github.com/Microsoft/vscode-go/pull/498)
    * Changes made to GOROOT and GOPATH via settings now take effect immediately without requiring to reload/restart VS Code [PR #458](https://github.com/Microsoft/vscode-go/pull/458)
    * Go extension ready to use after installing tools without requiring to reload/restart VS Code [PR #457](https://github.com/Microsoft/vscode-go/pull/457)
    * Enable Undo after Rename. [PR #477](https://github.com/Microsoft/vscode-go/pull/477). Needs `diff` tool which is not available on Windows by default. You can install it from [DiffUtils for Windows](http://gnuwin32.sourceforge.net/packages/diffutils.htm)
    * Autocomplete for functions from unimported packages and for unimported packages themselves. To enable this set  `go.autocompleteUnimportedPackages` to true. [PR #497](https://github.com/Microsoft/vscode-go/pull/497)
    * Do not allow to import already imported packages via the `Go: Add Import` command. [PR #508](https://github.com/Microsoft/vscode-go/pull/508)
    * Suggest `gometalinter` to Go 1.5 users since `golint` dropped support for Go 1.5 [PR #509](https://github.com/Microsoft/vscode-go/pull/509)
    * Fix broken installation for `goimports`. [PR #470](https://github.com/Microsoft/vscode-go/pull/470) and [PR #509](https://github.com/Microsoft/vscode-go/pull/509)
* [Arnaud Barisain-Monrose (@abarisain)](https://github.com/abarisain)
    * Fix broken installation for `goreturns` in Windows. [PR #463](https://github.com/Microsoft/vscode-go/pull/463)

## 0.6.43 - August 2016
* [Matt Aimonetti (@mattetti)](https://github.com/mattetti)
    * New command to install/update all Go tools that the Go extension needs. The command is `Go: Install Tools` [PR #428](https://github.com/Microsoft/vscode-go/pull/428)
* [Ryan Veazey (@ryanz)](https://github.com/ryanvz)
    * Auto-generated launch.json to have `showLog:true`. [PR #412](https://github.com/Microsoft/vscode-go/pull/412)
* [Arnaud Barisain-Monrose (@abarisain)](https://github.com/abarisain)
    * Updates to Extra Info feature: Documentation from `godoc` now appears on hover [PR #424](https://github.com/Microsoft/vscode-go/pull/424)

## 0.6.40-42 - July 2016
* [Sajjad Hashemian (@sijad)](https://github.com/sijad)
    * Option to choose `gometalinter` as tool for linting [PR #294](https://github.com/Microsoft/vscode-go/pull/294)
* [Bartosz Wróblewski (@bawr)](https://github.com/bawr)
    * New configuration `showLog` to toggle the debugging output from `delve` [PR #352](https://github.com/Microsoft/vscode-go/pull/352)
* [benclarkwood (@benclarkwood)](https://github.com/benclarkwood)
    * Better logging while installing tools [PR #375](https://github.com/Microsoft/vscode-go/pull/375)<|MERGE_RESOLUTION|>--- conflicted
+++ resolved
@@ -1,5 +1,3 @@
-<<<<<<< HEAD
-=======
 ## v0.41.2 - 14 Mar, 2024
 
 This release is a point release to increase the prompt rate of Go telemetry
@@ -7,7 +5,6 @@
 For a detailed list of changes, refer to the complete
 [commit history](https://github.com/golang/vscode-go/compare/v0.41.1...v0.41.2).
 
->>>>>>> f5d6cadb
 ## v0.41.1 - 22 Feb, 2024
 
 This release is a point release to skip `vscgo` installation on Windows
