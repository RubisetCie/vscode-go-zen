--- conflicted
+++ resolved
@@ -44,17 +44,8 @@
 run_test() {
   df -h | grep shm
 
-<<<<<<< HEAD
-  # BUG(github.com/golang/vscode-go/issues/2230): Disable test temporarily.
-  # echo "**** Run settings generator ****"
-  # go run tools/generate.go -w=false -gopls=true
-
-  echo "**** Check if vsce works ****"
-  vsce package
-=======
   echo "**** Run settings generator ****"
   go run ./tools/generate.go -w=false -gopls=true
->>>>>>> 8032cf17
 
   echo "**** Run Go tests ****"
   go test ./...
