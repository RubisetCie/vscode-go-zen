#!/bin/bash -e

# Copyright (C) Microsoft Corporation. All rights reserved.
# Modification copyright 2020 The Go Authors. All rights reserved.
# Licensed under the MIT License. See LICENSE in the project root for license information.

usage() {
  cat <<EOUSAGE
Usage: $0 [subcommand]
Available subcommands:
  help      - display this help message.
  test      - build and test locally. Some tests may fail if vscode is already in use.
  testlocal - build and test in a locally built container.
  setup_env - setup environment for test. This installs tools under GOPATH/bin.
  ci        - build and test with headless vscode. Requires Xvfb.
EOUSAGE
}

# TODO(hyangah): commands for building docker container and running tests locally with docker run.
root_dir() {
  local script_name=$(readlink -f "${0}")
  local script_dir=$(dirname "${script_name}")
  local parent_dir=$(dirname "${script_dir}")
  echo "${parent_dir}"
}

setup_virtual_display() {
  echo "**** Set up virtual display ****"
  # Start xvfb (an in-memory display server for UNIX-like operating system)
  # so we can launch a headless vscode for testing.
  /usr/bin/Xvfb :99 -screen 0 1024x768x24 > /dev/null 2>&1 &
  trap 'kill "$(jobs -p)"' EXIT
  export DISPLAY=:99
  sleep 3  # Wait for xvfb to be up.
}

go_binaries_info() {
  echo "**** Go version ****"
  which go
  go version
  echo "**** Gopls version ****"
  go version -m "$(which gopls)"
}

run_test() {
  echo "**** Run test ****"
  npm ci
  npm run compile
  npm run unit-test
  npm test --silent
  npm run lint

  echo "**** Run settings generator ****"
  go run tools/generate.go -w=false

  echo "**** Check if vsce works ****"
  vsce package
}

run_test_in_docker() {
  echo "**** Building the docker image ***"
<<<<<<< HEAD
  docker build -t vscode-test-env -f ./build/Dockerfile .
=======
  docker build -t vscode-test-env ${GOVERSION:+ --build-arg GOVERSION="${GOVERSION}"} -f ./build/Dockerfile .

>>>>>>> 8da28093
  # For debug tests, we need ptrace.
  docker run --cap-add SYS_PTRACE --workdir=/workspace -v "$(pwd):/workspace" vscode-test-env ci
}

prepare_nightly() {
  # Version format: YYYY.MM.DDHH based on the latest commit timestamp.
  # e.g. 2020.1.510 is the version built based on a commit that was made
  #      on 2020/01/05 10:00
  local VER=`git log -1 --format=%cd --date="format:%Y.%-m.%-d%H"`
  local COMMIT=`git log -1 --format=%H`
  echo "**** Preparing nightly release : $VER ***"

  # Update package.json
  (cat package.json | jq --arg VER "${VER}" '
.version=$VER |
.preview=true |
.name="go-nightly" |
.displayName="Go Nightly" |
.publisher="golang" |
.description="Rich Go language support for Visual Studio Code (Nightly)" |
.contributes.configuration.properties."go.useLanguageServer".default=true
') > /tmp/package.json && mv /tmp/package.json package.json

  # Replace CHANGELOG.md with CHANGELOG.md + Release commit info.
  printf "**Release ${VER} @ ${COMMIT}** \n\n" | cat - CHANGELOG.md > /tmp/CHANGELOG.md.new && mv /tmp/CHANGELOG.md.new CHANGELOG.md
  # Replace the heading of README.md with the heading for Go Nightly.
  sed '/^# Go for Visual Studio Code$/d' README.md | cat build/nightly/README.md - > /tmp/README.md.new && mv /tmp/README.md.new README.md
  # Replace src/const.ts with build/nightly/const.ts.
  cp build/nightly/const.ts src/const.ts
}

# setup dependencies required for tests.
install_dependencies() {
	# TARGET is where `go get` will output the compiled binaries.
	local GOPATHS=`go env GOPATH`
	local TARGET="${GOBIN}"
	if [[ -z "${GOBIN}" ]]; then TARGET="${GOPATHS%%:*}/bin" ; fi

	GO111MODULE=on go get golang.org/x/tools/gopls
	GO111MODULE=on go get github.com/acroca/go-symbols
	GO111MODULE=on go get github.com/cweill/gotests/...
	GO111MODULE=on go get github.com/davidrjenni/reftools/cmd/fillstruct
	GO111MODULE=on go get github.com/haya14busa/goplay/cmd/goplay

	# We install two versions of gocode, one for module mode (gocode-gomod)
	# and another for GOPATH mode (gocode).
	GO111MODULE=on go get github.com/stamblerre/gocode && mv "${TARGET}/gocode" "${TARGET}/gocode-gomod"
	GO111MODULE=on go get github.com/mdempsky/gocode

	GO111MODULE=on go get github.com/ramya-rao-a/go-outline
	GO111MODULE=on go get github.com/rogpeppe/godef
	GO111MODULE=on go get github.com/sqs/goreturns
	GO111MODULE=on go get github.com/uudashr/gopkgs/v2/cmd/gopkgs
	GO111MODULE=on go get github.com/zmb3/gogetdoc
	GO111MODULE=on go get golang.org/x/lint/golint
	GO111MODULE=on go get golang.org/x/tools/cmd/gorename
	GO111MODULE=on go get github.com/go-delve/delve/cmd/dlv@master
}

main() {
  cd "$(root_dir)"  # always run from the script root.
  case "$1" in
    "help"|"-h"|"--help")
      usage
      exit 0
      ;;
    "test")
      go_binaries_info
      run_test
      ;;
    "testlocal")
      run_test_in_docker
      ;;
    "ci")
      go_binaries_info
      setup_virtual_display
      run_test
      ;;
    "prepare_nightly")
      prepare_nightly
      ;;
    "setup_env")
      install_dependencies
      ;;
    *)
      usage
      exit 2
  esac
}
main $@<|MERGE_RESOLUTION|>--- conflicted
+++ resolved
@@ -59,12 +59,8 @@
 
 run_test_in_docker() {
   echo "**** Building the docker image ***"
-<<<<<<< HEAD
-  docker build -t vscode-test-env -f ./build/Dockerfile .
-=======
   docker build -t vscode-test-env ${GOVERSION:+ --build-arg GOVERSION="${GOVERSION}"} -f ./build/Dockerfile .
 
->>>>>>> 8da28093
   # For debug tests, we need ptrace.
   docker run --cap-add SYS_PTRACE --workdir=/workspace -v "$(pwd):/workspace" vscode-test-env ci
 }
