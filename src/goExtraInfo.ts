/*---------------------------------------------------------
 * Copyright (C) Microsoft Corporation. All rights reserved.
 *--------------------------------------------------------*/

'use strict';

import {window, HoverProvider, Hover, TextDocument, Position, Range, CancellationToken} from 'vscode';
import cp = require('child_process');
import path = require('path');
import {getBinPath} from './goPath'

export class GoHoverProvider implements HoverProvider {

	public provideHover(document: TextDocument, position: Position, token: CancellationToken): Thenable<Hover> {

		return new Promise((resolve, reject) => {
            let filename = document.fileName;
			let offset = document.offsetAt(position);

<<<<<<< HEAD
			var godef = getBinPath("godef");
=======
			let godef = path.join(process.env["GOPATH"], "bin", "godef");
>>>>>>> e3d6b354

			// Spawn `godef` process
			let p = cp.execFile(godef, ["-t", "-i", "-f", filename, "-o", offset.toString()], {}, (err, stdout, stderr) => {
				try {
					if (err && (<any>err).code == "ENOENT") {
						window.showInformationMessage("The 'godef' command is not available.  Use 'go get -u github.com/rogpeppe/godef' to install.");
					}
					if (err) return resolve(null);
					let result = stdout.toString();
					let lines = result.split('\n');
					lines = lines.map(line => {
						if(line.indexOf('\t') == 0) {
							line = line.slice(1)
						}
						return line.replace(/\t/g,'  ')
					});
					lines = lines.filter(line => line.length != 0);
					if(lines.length > 10) lines[9] = "...";
					let text;
					if(lines.length > 1) {
						text = lines.slice(1,10).join('\n');
						text = text.replace(/\n+$/,'');
					} else {
						text = lines[0]
					}
                    let hover = new Hover({ language: 'go', value: text });
					return resolve(hover);
				} catch(e) {
					reject(e);
				}
			});
			p.stdin.end(document.getText());
		});
	}
}<|MERGE_RESOLUTION|>--- conflicted
+++ resolved
@@ -17,11 +17,7 @@
             let filename = document.fileName;
 			let offset = document.offsetAt(position);
 
-<<<<<<< HEAD
 			var godef = getBinPath("godef");
-=======
-			let godef = path.join(process.env["GOPATH"], "bin", "godef");
->>>>>>> e3d6b354
 
 			// Spawn `godef` process
 			let p = cp.execFile(godef, ["-t", "-i", "-f", filename, "-o", offset.toString()], {}, (err, stdout, stderr) => {
