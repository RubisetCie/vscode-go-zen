--- conflicted
+++ resolved
@@ -189,86 +189,7 @@
 		}
 		await installGopls(cfg);
 	};
-<<<<<<< HEAD
 	setTimeout(update, 10 * timeMinute);
-=======
-	const survey = async () => {
-		setTimeout(survey, timeDay);
-		// Only prompt for the survey if the user is working on Go code.
-		if (!usingGo) {
-			return;
-		}
-		maybePromptForGoplsSurvey(goCtx);
-		maybePromptForDeveloperSurvey(goCtx);
-	};
-	const telemetry = () => {
-		if (!usingGo) {
-			return;
-		}
-		maybePromptForTelemetry(goCtx);
-	};
-	setTimeout(update, 10 * timeMinute);
-	setTimeout(survey, 30 * timeMinute);
-	setTimeout(telemetry, 6 * timeMinute);
-}
-
-// Ask users to fill out opt-out survey.
-export async function promptAboutGoplsOptOut(goCtx: GoExtensionContext) {
-	// Check if the configuration is set in the workspace.
-	const useLanguageServer = getGoConfig().inspect('useLanguageServer');
-	const workspace = useLanguageServer?.workspaceFolderValue === false || useLanguageServer?.workspaceValue === false;
-
-	let cfg = getGoplsOptOutConfig(workspace);
-	const promptFn = async (): Promise<GoplsOptOutConfig> => {
-		if (cfg.prompt === false) {
-			return cfg;
-		}
-		// Prompt the user ~once a month.
-		if (cfg.lastDatePrompted && daysBetween(new Date(), cfg.lastDatePrompted) < 30) {
-			return cfg;
-		}
-		cfg.lastDatePrompted = new Date();
-		await promptForGoplsOptOutSurvey(
-			goCtx,
-			cfg,
-			"It looks like you've disabled the Go language server. Would you be willing to tell us why you've disabled it, so that we can improve it?"
-		);
-		return cfg;
-	};
-	cfg = await promptFn();
-	flushGoplsOptOutConfig(cfg, workspace);
-}
-
-async function promptForGoplsOptOutSurvey(
-	goCtx: GoExtensionContext,
-	cfg: GoplsOptOutConfig,
-	msg: string
-): Promise<GoplsOptOutConfig> {
-	const s = await vscode.window.showInformationMessage(msg, { title: 'Yes' }, { title: 'No' });
-	if (!s) {
-		return cfg;
-	}
-	const localGoplsVersion = await getLocalGoplsVersion(goCtx.latestConfig);
-	const goplsVersion = localGoplsVersion?.version || 'na';
-	const goV = await getGoVersion();
-	let goVersion = 'na';
-	if (goV) {
-		goVersion = goV.format(true);
-	}
-	switch (s.title) {
-		case 'Yes':
-			cfg.prompt = false;
-			await vscode.env.openExternal(
-				vscode.Uri.parse(
-					`https://google.qualtrics.com/jfe/form/SV_doId0RNgV3pHovc?gopls=${goplsVersion}&go=${goVersion}&os=${process.platform}`
-				)
-			);
-			break;
-		case 'No':
-			break;
-	}
-	return cfg;
->>>>>>> e54c9300
 }
 
 export interface GoplsOptOutConfig {
@@ -293,7 +214,6 @@
 export async function stopLanguageClient(goCtx: GoExtensionContext) {
 	const c = goCtx.languageClient;
 	goCtx.crashCount = 0;
-	goCtx.telemetryService = undefined;
 	goCtx.languageClient = undefined;
 	if (!c) return false;
 
@@ -1641,22 +1561,6 @@
 	throw new Error(`no matching go.mod ${uriFsPath} (${uri.toString()}) in the returned result: ${Object.keys(res)}`);
 }
 
-export function maybePromptForTelemetry(goCtx: GoExtensionContext) {
-	const callback = async () => {
-		const { lastUserAction = new Date() } = goCtx;
-		const currentTime = new Date();
-
-		// Make sure the user has been idle for at least 5 minutes.
-		const idleTime = currentTime.getTime() - lastUserAction.getTime();
-		if (idleTime < 5 * timeMinute) {
-			setTimeout(callback, 5 * timeMinute - Math.max(idleTime, 0));
-			return;
-		}
-		goCtx.telemetryService?.promptForTelemetry(extensionInfo.isPreview);
-	};
-	callback();
-}
-
 async function getGoplsStats(binpath?: string) {
 	if (!binpath) {
 		return 'gopls path unknown';
