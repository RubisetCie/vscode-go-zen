--- conflicted
+++ resolved
@@ -123,11 +123,7 @@
 
 export async function promptForDeveloperSurvey(cfg: DeveloperSurveyConfig, now: Date): Promise<DeveloperSurveyConfig> {
 	const selected = await vscode.window.showInformationMessage(
-<<<<<<< HEAD
 		`Help shape Go’s future! Would you like to help ensure that Go is meeting your needs
-=======
-		`"Help shape Go’s future! Would you like to help ensure that Go is meeting your needs
->>>>>>> e046798a
 by participating in this 10-minute Go Developer Survey (2023 Winter) before ${endDate.toDateString()}?`,
 		'Yes',
 		'Remind me later',
@@ -143,11 +139,7 @@
 			{
 				cfg.lastDateAccepted = now;
 				cfg.prompt = true;
-<<<<<<< HEAD
-				const surveyURL = `https://google.qualtrics.com/jfe/form/SV_bNnbAtFZ0vfRTH8?s=p`;
-=======
 				const surveyURL = 'https://google.qualtrics.com/jfe/form/SV_bNnbAtFZ0vfRTH8?s=p';
->>>>>>> e046798a
 				await vscode.env.openExternal(vscode.Uri.parse(surveyURL));
 			}
 			break;
