--- conflicted
+++ resolved
@@ -1,12 +1,7 @@
 {
   "name": "go",
   "displayName": "Go",
-<<<<<<< HEAD
-  "version": "0.39.0",
-=======
   "version": "0.40.0-dev",
-  "preview": true,
->>>>>>> d9015c19
   "publisher": "golang",
   "description": "Rich Go language support for Visual Studio Code",
   "author": {
