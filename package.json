--- conflicted
+++ resolved
@@ -1,12 +1,7 @@
 {
   "name": "go",
   "displayName": "Go",
-<<<<<<< HEAD
-  "version": "0.25.1",
-=======
-  "version": "0.26.0-dev",
-  "preview": true,
->>>>>>> f3b52e44
+  "version": "0.26.0",
   "publisher": "golang",
   "description": "Rich Go language support for Visual Studio Code",
   "author": {
