{
  "name": "go",
  "displayName": "Go",
<<<<<<< HEAD
  "version": "0.18.1",
=======
  "version": "0.19.0-dev",
>>>>>>> 2f0623c7
  "publisher": "golang",
  "description": "Rich Go language support for Visual Studio Code",
  "author": {
    "name": "Go Team at Google"
  },
  "license": "MIT",
  "icon": "images/go-logo-blue.png",
  "categories": [
    "Programming Languages",
    "Snippets",
    "Linters",
    "Debuggers",
    "Formatters"
  ],
  "galleryBanner": {
    "color": "#F2F2F2",
    "theme": "light"
  },
  "private": true,
  "repository": {
    "type": "git",
    "url": "https://github.com/golang/vscode-go"
  },
  "bugs": {
    "url": "https://github.com/golang/vscode-go/issues"
  },
  "keywords": [
    "multi-root ready"
  ],
  "scripts": {
    "vscode:prepublish": "npm run compile",
    "webpack": "webpack --mode development",
    "webpack-dev": "webpack --mode development --watch",
    "test-compile": "tsc -p ./",
    "compile": "webpack --mode production",
    "watch": "tsc -watch -p ./",
    "test": "npm run test-compile && node ./out/test/runTest.js",
    "lint": "node ./node_modules/tslint/bin/tslint --project tsconfig.json",
    "fix-lint": "node ./node_modules/tslint/bin/tslint --fix --project tsconfig.json",
    "unit-test": "npm run test-compile && node ./node_modules/mocha/bin/_mocha -u tdd --timeout 5000 --colors ./out/test/unit",
    "format": "prettier --write \"src/**/*.ts\" \"test/**/*.ts\""
  },
  "extensionDependencies": [],
  "dependencies": {
    "deep-equal": "^2.0.2",
    "diff": "^4.0.2",
    "glob": "^7.1.6",
    "json-rpc2": "^2.0.0",
    "moment": "^2.24.0",
    "semver": "^7.3.2",
    "tree-kill": "file:third_party/tree-kill",
    "vscode-debugadapter": "^1.42.1",
    "vscode-debugadapter-testsupport": "^1.42.0",
    "vscode-debugprotocol": "^1.42.0",
    "vscode-languageclient": "^7.0.0-next.12",
    "vscode-languageserver-protocol": "^3.16.0-next.7",
    "web-request": "^1.0.7"
  },
  "devDependencies": {
    "@types/adm-zip": "^0.4.33",
    "@types/deep-equal": "^1.0.1",
    "@types/fs-extra": "^8.1.0",
    "@types/glob": "^7.1.1",
    "@types/mocha": "^7.0.2",
    "@types/node": "^13.11.1",
    "@types/semver": "^7.1.0",
    "@types/sinon": "^9.0.0",
    "@types/vscode": "^1.41.0",
    "adm-zip": "^0.4.14",
    "fs-extra": "^9.0.0",
    "get-port": "^5.1.1",
    "mocha": "^7.1.1",
    "nan": "^2.14.1",
    "prettier": "^2.0.4",
    "sinon": "^9.0.2",
    "ts-loader": "^7.0.5",
    "tslint": "^6.1.1",
    "typescript": "^3.8.3",
    "vscode-test": "^1.3.0",
    "webpack": "^4.43.0",
    "webpack-cli": "^3.3.12",
    "yarn": "^1.22.4"
  },
  "engines": {
    "vscode": "^1.46.0"
  },
  "activationEvents": [
    "workspaceContains:**/*.go",
    "onLanguage:go",
    "onCommand:go.gopath",
    "onCommand:go.tools.install",
    "onCommand:go.locate.tools",
    "onCommand:go.show.commands",
    "onDebugInitialConfigurations",
    "onDebugResolve:go"
  ],
  "main": "./dist/goMain.js",
  "contributes": {
    "languages": [
      {
        "id": "go",
        "extensions": [
          ".go"
        ],
        "aliases": [
          "Go"
        ]
      },
      {
        "id": "go.mod",
        "extensions": [
          "go.mod",
          "gopls.mod"
        ],
        "aliases": [
          "Go Module File"
        ],
        "configuration": "./languages/go.mod.language-configuration.json"
      },
      {
        "id": "go.sum",
        "extensions": [
          "go.sum"
        ],
        "aliases": [
          "Go Checksum File"
        ]
      }
    ],
    "grammars": [
      {
        "language": "go.mod",
        "scopeName": "go.mod",
        "path": "./syntaxes/go.mod.tmGrammar.json"
      },
      {
        "language": "go.sum",
        "scopeName": "go.sum",
        "path": "./syntaxes/go.sum.tmGrammar.json"
      }
    ],
    "snippets": [
      {
        "language": "go",
        "path": "./snippets/go.json"
      }
    ],
    "configurationDefaults": {
      "[go]": {
        "editor.insertSpaces": false,
        "editor.formatOnSave": true,
        "editor.codeActionsOnSave": {
          "source.organizeImports": true
        }
      }
    },
    "commands": [
      {
        "command": "go.gopath",
        "title": "Go: Current GOPATH",
        "description": "See the currently set GOPATH."
      },
      {
        "command": "go.locate.tools",
        "title": "Go: Locate Configured Go Tools",
        "description": "List all the Go tools being used by this extension along with their locations."
      },
      {
        "command": "go.test.cursor",
        "title": "Go: Test Function At Cursor",
        "description": "Runs a unit test at the cursor."
      },
      {
        "command": "go.subtest.cursor",
        "title": "Go: Subtest At Cursor",
        "description": "Runs a sub test at the cursor."
      },
      {
        "command": "go.benchmark.cursor",
        "title": "Go: Benchmark Function At Cursor",
        "description": "Runs a benchmark at the cursor."
      },
      {
        "command": "go.debug.cursor",
        "title": "Go: Debug Test At Cursor",
        "description": "Debug test at the cursor."
      },
      {
        "command": "go.test.file",
        "title": "Go: Test File",
        "description": "Runs all unit tests in the current file."
      },
      {
        "command": "go.test.package",
        "title": "Go: Test Package",
        "description": "Runs all unit tests in the package of the current file."
      },
      {
        "command": "go.benchmark.package",
        "title": "Go: Benchmark Package",
        "description": "Runs all benchmarks in the package of the current file."
      },
      {
        "command": "go.benchmark.file",
        "title": "Go: Benchmark File",
        "description": "Runs all benchmarks in the current file."
      },
      {
        "command": "go.test.workspace",
        "title": "Go: Test All Packages In Workspace",
        "description": "Runs all unit tests from all packages in the current workspace."
      },
      {
        "command": "go.test.previous",
        "title": "Go: Test Previous",
        "description": "Re-runs the last executed test."
      },
      {
        "command": "go.test.coverage",
        "title": "Go: Toggle Test Coverage In Current Package",
        "description": "Displays test coverage in the current package."
      },
      {
        "command": "go.test.generate.package",
        "title": "Go: Generate Unit Tests For Package",
        "description": "Generates unit tests for the current package"
      },
      {
        "command": "go.test.generate.file",
        "title": "Go: Generate Unit Tests For File",
        "description": "Generates unit tests for the current file"
      },
      {
        "command": "go.test.generate.function",
        "title": "Go: Generate Unit Tests For Function",
        "description": "Generates unit tests for the selected function in the current file"
      },
      {
        "command": "go.impl.cursor",
        "title": "Go: Generate Interface Stubs",
        "description": "Generates method stub for implementing the provided interface and inserts at the cursor."
      },
      {
        "command": "go.extractServerChannel",
        "title": "Go: Extract Language Server Logs To Editor",
        "description": "Extract logs in the `gopls (server)` output channel to the editor."
      },
      {
        "command": "go.toggle.gc_details",
        "title": "Go: Toggle gc details",
        "description": "Toggle the display of compiler optimization choices"
      },
      {
        "command": "go.import.add",
        "title": "Go: Add Import",
        "description": "Add an import declaration"
      },
      {
        "command": "go.add.package.workspace",
        "title": "Go: Add Package to Workspace",
        "description": "Add a package from the imports list to the workspace."
      },
      {
        "command": "go.tools.install",
        "title": "Go: Install/Update Tools",
        "description": "install/update the required go packages"
      },
      {
        "command": "go.toggle.test.file",
        "title": "Go: Toggle Test File",
        "description": "Toggles between file in current active editor and the corresponding test file."
      },
      {
        "command": "go.add.tags",
        "title": "Go: Add Tags To Struct Fields",
        "description": "Add tags configured in go.addTags setting to selected struct using gomodifytags"
      },
      {
        "command": "go.remove.tags",
        "title": "Go: Remove Tags From Struct Fields",
        "description": "Remove tags configured in go.removeTags setting from selected struct using gomodifytags"
      },
      {
        "command": "go.fill.struct",
        "title": "Go: Fill struct",
        "description": "Fill a struct literal with default values"
      },
      {
        "command": "go.show.commands",
        "title": "Go: Show All Commands...",
        "description": "Shows all commands from the Go extension in the quick pick"
      },
      {
        "command": "go.browse.packages",
        "title": "Go: Browse Packages",
        "description": "Browse packages and Go files inside the packages."
      },
      {
        "command": "go.get.package",
        "title": "Go: Get Package",
        "description": "Run `go get -v` on the package on the current line."
      },
      {
        "command": "go.playground",
        "title": "Go: Run on Go Playground",
        "description": "Upload the current selection or file to the Go Playground"
      },
      {
        "command": "go.lint.package",
        "title": "Go: Lint Current Package",
        "description": "Run linter in the package of the current file."
      },
      {
        "command": "go.lint.workspace",
        "title": "Go: Lint Workspace",
        "description": "Run linter in the current workspace."
      },
      {
        "command": "go.vet.package",
        "title": "Go: Vet Current Package",
        "description": "Run go vet in the package of the current file."
      },
      {
        "command": "go.vet.workspace",
        "title": "Go: Vet Workspace",
        "description": "Run go vet in the current workspace."
      },
      {
        "command": "go.build.package",
        "title": "Go: Build Current Package",
        "description": "Build the package of the current file."
      },
      {
        "command": "go.build.workspace",
        "title": "Go: Build Workspace",
        "description": "Build the current workspace."
      },
      {
        "command": "go.install.package",
        "title": "Go: Install Current Package",
        "description": "Install the current package."
      },
      {
        "command": "go.test.cancel",
        "title": "Go: Cancel Running Tests",
        "description": "Cancels running tests."
      },
      {
        "command": "go.apply.coverprofile",
        "title": "Go: Apply Cover Profile",
        "description": "Applies existing cover profile."
      },
      {
        "command": "go.godoctor.extract",
        "title": "Go: Extract to function",
        "description": "Extract to function using godoctor."
      },
      {
        "command": "go.godoctor.var",
        "title": "Go: Extract to variable",
        "description": "Extract to variable using godoctor."
      },
      {
        "command": "go.languageserver.restart",
        "title": "Go: Restart Language Server",
        "description": "Restart the running instance of the language server"
      },
      {
        "command": "go.environment.choose",
        "title": "Go: Choose Go Environment",
        "description": "Choose a different Go version or binary for this project. (WIP)"
      },
      {
        "command": "go.survey.showConfig",
        "title": "Go: Show Survey Configuration",
        "description": "Show the current Go survey configuration"
      },
      {
        "command": "go.survey.resetConfig",
        "title": "Go: Reset Survey Configuration",
        "description": "Reset the current Go survey configuration history"
      }
    ],
    "breakpoints": [
      {
        "language": "go"
      }
    ],
    "debuggers": [
      {
        "type": "go",
        "label": "Go",
        "program": "./dist/debugAdapter.js",
        "runtime": "node",
        "languages": [
          "go"
        ],
        "configurationSnippets": [
          {
            "label": "Go: Launch package",
            "description": "Debug the package in the program attribute",
            "body": {
              "name": "${2:Launch Package}",
              "type": "go",
              "request": "launch",
              "mode": "debug",
              "program": "^\"\\${workspaceFolder}${1:}\""
            }
          },
          {
            "label": "Go: Launch file",
            "description": "Debug the file in the program attribute",
            "body": {
              "name": "${2:Launch file}",
              "type": "go",
              "request": "launch",
              "mode": "debug",
              "program": "^\"${1:\\${file\\}}\""
            }
          },
          {
            "label": "Go: Launch test package",
            "description": "Debug the test package in the program attribute",
            "body": {
              "name": "${2:Launch test package}",
              "type": "go",
              "request": "launch",
              "mode": "test",
              "program": "^\"\\${workspaceFolder}${1:}\""
            }
          },
          {
            "label": "Go: Launch test function",
            "description": "Debug the test function in the args, ensure program attributes points to right package",
            "body": {
              "name": "${3:Launch test function}",
              "type": "go",
              "request": "launch",
              "mode": "test",
              "program": "^\"\\${workspaceFolder}${1:}\"",
              "args": [
                "-test.run",
                "${2:MyTestFunction}"
              ]
            }
          },
          {
            "label": "Go: Attach to local process",
            "description": "Attach to an existing process by process ID",
            "body": {
              "name": "${1:Attach to Process}",
              "type": "go",
              "request": "attach",
              "mode": "local",
              "processId": 0
            }
          },
          {
            "label": "Go: Connect to server",
            "description": "Connect to a remote headless debug server",
            "body": {
              "name": "${1:Connect to server}",
              "type": "go",
              "request": "attach",
              "mode": "remote",
              "remotePath": "^\"\\${workspaceFolder}\"",
              "port": 2345,
              "host": "127.0.0.1"
            }
          }
        ],
        "configurationAttributes": {
          "launch": {
            "required": [],
            "properties": {
              "program": {
                "type": "string",
                "description": "Path to the program folder (or any file within that folder) when in 'debug' or 'test' mode, and to the pre-built binary file to debug in 'exec' mode.",
                "default": "${workspaceFolder}"
              },
              "mode": {
                "enum": [
                  "auto",
                  "debug",
                  "remote",
                  "test",
                  "exec"
                ],
                "description": "One of 'auto', 'debug', 'remote', 'test', 'exec'.",
                "default": "auto"
              },
              "stopOnEntry": {
                "type": "boolean",
                "description": "Automatically stop program after launch.",
                "default": false
              },
              "args": {
                "type": "array",
                "description": "Command line arguments passed to the program.",
                "items": {
                  "type": "string"
                },
                "default": []
              },
              "showLog": {
                "type": "boolean",
                "description": "Show log output from the delve debugger.",
                "default": false
              },
              "cwd": {
                "type": "string",
                "description": "Workspace relative or absolute path to the working directory of the program being debugged. Default is the current workspace.",
                "default": "."
              },
              "env": {
                "type": "object",
                "description": "Environment variables passed to the program.",
                "default": {}
              },
              "buildFlags": {
                "type": "string",
                "description": "Build flags, to be passed to the Go compiler.",
                "default": ""
              },
              "init": {
                "type": "string",
                "description": "Init file, executed by the terminal client.",
                "default": ""
              },
              "remotePath": {
                "type": "string",
                "description": "Absolute path to the file being debugged on the remote machine in case of remote debugging.",
                "default": ""
              },
              "port": {
                "type": "number",
                "description": "The port that the delve debugger will be listening on.",
                "default": 2345
              },
              "host": {
                "type": "string",
                "description": "The host name of the machine the delve debugger will be listening on.",
                "default": "127.0.0.1"
              },
              "trace": {
                "type": "string",
                "enum": [
                  "log",
                  "verbose",
                  "error"
                ],
                "default": "error",
                "description": "Various levels of logging shown in the debug console. When set to 'log' or 'verbose', the logs will also be written to a file."
              },
              "envFile": {
                "type": [
                  "string",
                  "array"
                ],
                "items": {
                  "type": "string"
                },
                "description": "Absolute path to a file containing environment variable definitions. Multiple files can be specified by provided an array of absolute paths",
                "default": "${workspaceFolder}/.env"
              },
              "backend": {
                "type": "string",
                "enum": [
                  "default",
                  "native",
                  "lldb"
                ],
                "description": "Backend used by delve. Only available in delve version 0.12.2 and above."
              },
              "output": {
                "type": "string",
                "description": "Output path for the binary of delve",
                "default": "debug"
              },
              "logOutput": {
                "type": "string",
                "enum": [
                  "debugger",
                  "gdbwire",
                  "lldbout",
                  "debuglineerr",
                  "rpc"
                ],
                "description": "Comma separated list of components that should produce debug output.",
                "default": "debugger"
              },
              "dlvLoadConfig": {
                "type": "object",
                "properties": {
                  "followPointers": {
                    "type": "boolean",
                    "description": "FollowPointers requests pointers to be automatically dereferenced",
                    "default": true
                  },
                  "maxVariableRecurse": {
                    "type": "number",
                    "description": "MaxVariableRecurse is how far to recurse when evaluating nested types",
                    "default": 1
                  },
                  "maxStringLen": {
                    "type": "number",
                    "description": "MaxStringLen is the maximum number of bytes read from a string",
                    "default": 64
                  },
                  "maxArrayValues": {
                    "type": "number",
                    "description": "MaxArrayValues is the maximum number of elements read from an array, a slice or a map",
                    "default": 64
                  },
                  "maxStructFields": {
                    "type": "number",
                    "description": "MaxStructFields is the maximum number of fields read from a struct, -1 will read all fields",
                    "default": -1
                  }
                },
                "description": "LoadConfig describes to delve, how to load values from target's memory",
                "default": {
                  "followPointers": true,
                  "maxVariableRecurse": 1,
                  "maxStringLen": 64,
                  "maxArrayValues": 64,
                  "maxStructFields": -1
                }
              },
              "apiVersion": {
                "type": "number",
                "enum": [
                  1,
                  2
                ],
                "description": "Delve Api Version to use. Default value is 2.",
                "default": 2
              },
              "stackTraceDepth": {
                "type": "number",
                "description": "Maximum depth of stack trace collected from Delve",
                "default": 50
              },
              "showGlobalVariables": {
                "type": "boolean",
                "default": false,
                "description": "Boolean value to indicate whether global package variables should be shown in the variables pane or not."
              }
            }
          },
          "attach": {
            "required": [],
            "properties": {
              "processId": {
                "type": "number",
                "description": "The ID of the process to be debugged."
              },
              "mode": {
                "enum": [
                  "local",
                  "remote"
                ],
                "description": "Indicates local or remote debugging.  Local maps to the dlv 'attach' command, remote maps to 'connect'.",
                "default": "local"
              },
              "showLog": {
                "type": "boolean",
                "description": "Show log output from the delve debugger.",
                "default": false
              },
              "cwd": {
                "type": "string",
                "description": "Workspace relative or absolute path to the working directory of the program being debugged. Default is the current workspace.",
                "default": "${workspaceFolder}"
              },
              "remotePath": {
                "type": "string",
                "description": "If remote debugging, the path to the source code on the remote machine, if different from the local machine.",
                "default": ""
              },
              "port": {
                "type": "number",
                "description": "The port that the delve debugger will be listening on.",
                "default": 2345
              },
              "host": {
                "type": "string",
                "description": "The host name of the machine the delve debugger will be listening on.",
                "default": "127.0.0.1"
              },
              "trace": {
                "type": "string",
                "enum": [
                  "log",
                  "verbose",
                  "error"
                ],
                "default": "error",
                "description": "Various levels of logging shown in the debug console. When set to 'log' or 'verbose', the logs will also be written to a file."
              },
              "backend": {
                "type": "string",
                "enum": [
                  "default",
                  "native",
                  "lldb"
                ],
                "description": "Backend used by delve. Only available in delve version 0.12.2 and above."
              },
              "logOutput": {
                "type": "string",
                "enum": [
                  "debugger",
                  "gdbwire",
                  "lldbout",
                  "debuglineerr",
                  "rpc"
                ],
                "description": "Comma separated list of components that should produce debug output.",
                "default": "debugger"
              },
              "dlvLoadConfig": {
                "type": "object",
                "properties": {
                  "followPointers": {
                    "type": "boolean",
                    "description": "FollowPointers requests pointers to be automatically dereferenced",
                    "default": true
                  },
                  "maxVariableRecurse": {
                    "type": "number",
                    "description": "MaxVariableRecurse is how far to recurse when evaluating nested types",
                    "default": 1
                  },
                  "maxStringLen": {
                    "type": "number",
                    "description": "MaxStringLen is the maximum number of bytes read from a string",
                    "default": 64
                  },
                  "maxArrayValues": {
                    "type": "number",
                    "description": "MaxArrayValues is the maximum number of elements read from an array, a slice or a map",
                    "default": 64
                  },
                  "maxStructFields": {
                    "type": "number",
                    "description": "MaxStructFields is the maximum number of fields read from a struct, -1 will read all fields",
                    "default": -1
                  }
                },
                "description": "LoadConfig describes to delve, how to load values from target's memory",
                "default": {
                  "followPointers": true,
                  "maxVariableRecurse": 1,
                  "maxStringLen": 64,
                  "maxArrayValues": 64,
                  "maxStructFields": -1
                }
              },
              "apiVersion": {
                "type": "number",
                "enum": [
                  1,
                  2
                ],
                "description": "Delve Api Version to use. Default value is 2.",
                "default": 2
              },
              "stackTraceDepth": {
                "type": "number",
                "description": "Maximum depth of stack trace collected from Delve",
                "default": 50
              },
              "showGlobalVariables": {
                "type": "boolean",
                "default": false,
                "description": "Boolean value to indicate whether global package variables should be shown in the variables pane or not."
              }
            }
          }
        }
      },
      {
        "type": "godlvdap",
        "label": "Go Dlv Dap (Experimental)",
        "program": "./dist/debugAdapter2.js",
        "runtime": "node",
        "languages": [
          "go"
        ],
        "configurationSnippets": [
          {
            "label": "Go: Launch package",
            "description": "Debug the package in the program attribute",
            "body": {
              "name": "${2:Launch Package}",
              "type": "godlvdap",
              "request": "launch",
              "mode": "debug",
              "program": "^\"\\${workspaceFolder}${1:}\""
            }
          },
          {
            "label": "Go: Launch file",
            "description": "Debug the file in the program attribute",
            "body": {
              "name": "${2:Launch file}",
              "type": "godlvdap",
              "request": "launch",
              "mode": "debug",
              "program": "^\"${1:\\${file\\}}\""
            }
          },
          {
            "label": "Go: Launch test package",
            "description": "Debug the test package in the program attribute",
            "body": {
              "name": "${2:Launch test package}",
              "type": "godlvdap",
              "request": "launch",
              "mode": "test",
              "program": "^\"\\${workspaceFolder}${1:}\""
            }
          },
          {
            "label": "Go: Launch test function",
            "description": "Debug the test function in the args, ensure program attributes points to right package",
            "body": {
              "name": "${3:Launch test function}",
              "type": "godlvdap",
              "request": "launch",
              "mode": "test",
              "program": "^\"\\${workspaceFolder}${1:}\"",
              "args": [
                "-test.run",
                "${2:MyTestFunction}"
              ]
            }
          },
          {
            "label": "Go: Attach to local process",
            "description": "Attach to an existing process by process ID",
            "body": {
              "name": "${1:Attach to Process}",
              "type": "godlvdap",
              "request": "attach",
              "mode": "local",
              "processId": 0
            }
          },
          {
            "label": "Go: Connect to server",
            "description": "Connect to a remote headless debug server",
            "body": {
              "name": "${1:Connect to server}",
              "type": "godlvdap",
              "request": "attach",
              "mode": "remote",
              "remotePath": "^\"\\${workspaceFolder}\"",
              "port": 2345,
              "host": "127.0.0.1"
            }
          }
        ],
        "configurationAttributes": {
          "launch": {
            "required": [],
            "properties": {
              "program": {
                "type": "string",
                "description": "Path to the program folder (or any file within that folder) when in 'debug' or 'test' mode, and to the pre-built binary file to debug in 'exec' mode.",
                "default": "${workspaceFolder}"
              },
              "mode": {
                "enum": [
                  "auto",
                  "debug",
                  "test",
                  "exec"
                ],
                "description": "One of 'auto', 'debug', 'test', 'exec'.",
                "default": "auto"
              },
              "stopOnEntry": {
                "type": "boolean",
                "description": "Automatically stop program after launch.",
                "default": false
              },
              "args": {
                "type": "array",
                "description": "Command line arguments passed to the program.",
                "items": {
                  "type": "string"
                },
                "default": []
              },
              "showLog": {
                "type": "boolean",
                "description": "Show log output from the delve debugger.",
                "default": false
              },
              "cwd": {
                "type": "string",
                "description": "Workspace relative or absolute path to the working directory of the program being debugged. Default is the current workspace.",
                "default": "."
              },
              "env": {
                "type": "object",
                "description": "Environment variables passed to the program.",
                "default": {}
              },
              "buildFlags": {
                "type": "string",
                "description": "Build flags, to be passed to the Go compiler.",
                "default": ""
              },
              "init": {
                "type": "string",
                "description": "Init file, executed by the terminal client.",
                "default": ""
              },
              "remotePath": {
                "type": "string",
                "description": "Absolute path to the file being debugged on the remote machine in case of remote debugging.",
                "default": ""
              },
              "port": {
                "type": "number",
                "description": "The port that the delve debugger will be listening on.",
                "default": 2345
              },
              "host": {
                "type": "string",
                "description": "The host name of the machine the delve debugger will be listening on.",
                "default": "127.0.0.1"
              },
              "trace": {
                "type": "string",
                "enum": [
                  "log",
                  "verbose",
                  "error"
                ],
                "default": "error",
                "description": "Various levels of logging shown in the debug console. When set to 'log' or 'verbose', the logs will also be written to a file."
              },
              "envFile": {
                "type": [
                  "string",
                  "array"
                ],
                "items": {
                  "type": "string"
                },
                "description": "Absolute path to a file containing environment variable definitions. Multiple files can be specified by provided an array of absolute paths",
                "default": "${workspaceFolder}/.env"
              },
              "backend": {
                "type": "string",
                "enum": [
                  "default",
                  "native",
                  "lldb"
                ],
                "description": "Backend used by delve. Only available in delve version 0.12.2 and above."
              },
              "output": {
                "type": "string",
                "description": "Output path for the binary of delve",
                "default": "debug"
              },
              "logOutput": {
                "type": "string",
                "enum": [
                  "debugger",
                  "gdbwire",
                  "lldbout",
                  "debuglineerr",
                  "dap"
                ],
                "description": "Comma separated list of components that should produce debug output.",
                "default": "debugger"
              },
              "dlvLoadConfig": {
                "type": "object",
                "properties": {
                  "followPointers": {
                    "type": "boolean",
                    "description": "FollowPointers requests pointers to be automatically dereferenced",
                    "default": true
                  },
                  "maxVariableRecurse": {
                    "type": "number",
                    "description": "MaxVariableRecurse is how far to recurse when evaluating nested types",
                    "default": 1
                  },
                  "maxStringLen": {
                    "type": "number",
                    "description": "MaxStringLen is the maximum number of bytes read from a string",
                    "default": 64
                  },
                  "maxArrayValues": {
                    "type": "number",
                    "description": "MaxArrayValues is the maximum number of elements read from an array, a slice or a map",
                    "default": 64
                  },
                  "maxStructFields": {
                    "type": "number",
                    "description": "MaxStructFields is the maximum number of fields read from a struct, -1 will read all fields",
                    "default": -1
                  }
                },
                "description": "LoadConfig describes to delve, how to load values from target's memory",
                "default": {
                  "followPointers": true,
                  "maxVariableRecurse": 1,
                  "maxStringLen": 64,
                  "maxArrayValues": 64,
                  "maxStructFields": -1
                }
              },
              "stackTraceDepth": {
                "type": "number",
                "description": "Maximum depth of stack trace collected from Delve",
                "default": 50
              },
              "showGlobalVariables": {
                "type": "boolean",
                "default": false,
                "description": "Boolean value to indicate whether global package variables should be shown in the variables pane or not."
              }
            }
          },
          "attach": {
            "required": [],
            "properties": {
              "processId": {
                "type": "number",
                "description": "The ID of the process to be debugged."
              },
              "mode": {
                "enum": [
                  "local",
                  "remote"
                ],
                "description": "Indicates local or remote debugging.  Local maps to the dlv 'attach' command, remote maps to 'connect'.",
                "default": "local"
              },
              "showLog": {
                "type": "boolean",
                "description": "Show log output from the delve debugger.",
                "default": false
              },
              "cwd": {
                "type": "string",
                "description": "Workspace relative or absolute path to the working directory of the program being debugged. Default is the current workspace.",
                "default": "${workspaceFolder}"
              },
              "remotePath": {
                "type": "string",
                "description": "If remote debugging, the path to the source code on the remote machine, if different from the local machine.",
                "default": ""
              },
              "port": {
                "type": "number",
                "description": "The port that the delve debugger will be listening on.",
                "default": 2345
              },
              "host": {
                "type": "string",
                "description": "The host name of the machine the delve debugger will be listening on.",
                "default": "127.0.0.1"
              },
              "trace": {
                "type": "string",
                "enum": [
                  "log",
                  "verbose",
                  "error"
                ],
                "default": "error",
                "description": "Various levels of logging shown in the debug console. When set to 'log' or 'verbose', the logs will also be written to a file."
              },
              "backend": {
                "type": "string",
                "enum": [
                  "default",
                  "native",
                  "lldb"
                ],
                "description": "Backend used by delve. Only available in delve version 0.12.2 and above."
              },
              "logOutput": {
                "type": "string",
                "enum": [
                  "debugger",
                  "gdbwire",
                  "lldbout",
                  "debuglineerr",
                  "dap",
                  "rpc"
                ],
                "description": "Comma separated list of components that should produce debug output.",
                "default": "debugger"
              },
              "dlvLoadConfig": {
                "type": "object",
                "properties": {
                  "followPointers": {
                    "type": "boolean",
                    "description": "FollowPointers requests pointers to be automatically dereferenced",
                    "default": true
                  },
                  "maxVariableRecurse": {
                    "type": "number",
                    "description": "MaxVariableRecurse is how far to recurse when evaluating nested types",
                    "default": 1
                  },
                  "maxStringLen": {
                    "type": "number",
                    "description": "MaxStringLen is the maximum number of bytes read from a string",
                    "default": 64
                  },
                  "maxArrayValues": {
                    "type": "number",
                    "description": "MaxArrayValues is the maximum number of elements read from an array, a slice or a map",
                    "default": 64
                  },
                  "maxStructFields": {
                    "type": "number",
                    "description": "MaxStructFields is the maximum number of fields read from a struct, -1 will read all fields",
                    "default": -1
                  }
                },
                "description": "LoadConfig describes to delve, how to load values from target's memory",
                "default": {
                  "followPointers": true,
                  "maxVariableRecurse": 1,
                  "maxStringLen": 64,
                  "maxArrayValues": 64,
                  "maxStructFields": -1
                }
              },
              "stackTraceDepth": {
                "type": "number",
                "description": "Maximum depth of stack trace collected from Delve",
                "default": 50
              },
              "showGlobalVariables": {
                "type": "boolean",
                "default": false,
                "description": "Boolean value to indicate whether global package variables should be shown in the variables pane or not."
              }
            }
          }
        }
      }
    ],
    "configuration": {
      "type": "object",
      "title": "Go",
      "properties": {
        "go.buildOnSave": {
          "type": "string",
          "enum": [
            "package",
            "workspace",
            "off"
          ],
          "default": "package",
          "description": "Compiles code on file save using 'go build -i' or 'go test -c -i'. Options are 'workspace', 'package', or 'off'.",
          "scope": "resource"
        },
        "go.buildFlags": {
          "type": "array",
          "items": {
            "type": "string"
          },
          "default": [],
          "description": "Flags to `go build`/`go test` used during build-on-save or running tests. (e.g. [\"-ldflags='-s'\"])",
          "scope": "resource"
        },
        "go.buildTags": {
          "type": "string",
          "default": "",
          "description": "The Go build tags to use for all commands, that support a `-tags '...'` argument. When running tests, go.testTags will be used instead if it was set.",
          "scope": "resource"
        },
        "go.testTags": {
          "type": [
            "string",
            "null"
          ],
          "default": null,
          "description": "The Go build tags to use for when running tests. If null, then buildTags will be used.",
          "scope": "resource"
        },
        "go.installDependenciesWhenBuilding": {
          "type": "boolean",
          "default": false,
          "description": "If true, then `-i` flag will be passed to `go build` everytime the code is compiled. Since Go 1.10, setting this may be unnecessary unless you are in GOPATH mode and do not use the language server.",
          "scope": "resource"
        },
        "go.lintOnSave": {
          "type": "string",
          "enum": [
            "file",
            "package",
            "workspace",
            "off"
          ],
          "default": "package",
          "description": "Lints code on file save using the configured Lint tool. Options are 'file', 'package', 'workspace' or 'off'.",
          "scope": "resource"
        },
        "go.lintTool": {
          "type": "string",
          "default": "golint",
          "description": "Specifies Lint tool name.",
          "scope": "resource",
          "enum": [
            "golint",
            "golangci-lint",
            "revive",
            "staticcheck"
          ]
        },
        "go.lintFlags": {
          "type": "array",
          "items": {
            "type": "string"
          },
          "default": [],
          "description": "Flags to pass to Lint tool (e.g. [\"-min_confidence=.8\"])",
          "scope": "resource"
        },
        "go.vetOnSave": {
          "type": "string",
          "enum": [
            "package",
            "workspace",
            "off"
          ],
          "default": "package",
          "description": "Vets code on file save using 'go tool vet'.",
          "scope": "resource"
        },
        "go.vetFlags": {
          "type": "array",
          "items": {
            "type": "string"
          },
          "default": [],
          "description": "Flags to pass to `go tool vet` (e.g. [\"-all\", \"-shadow\"])",
          "scope": "resource"
        },
        "go.formatTool": {
          "type": "string",
          "default": "goreturns",
          "description": "Not applicable when using the language server. Choosing 'goimports', 'goreturns', or 'gofumports' will add missing imports and remove unused imports.",
          "scope": "resource",
          "enum": [
            "gofmt",
            "goimports",
            "goreturns",
            "goformat",
            "gofumpt",
            "gofumports"
          ]
        },
        "go.formatFlags": {
          "type": "array",
          "items": {
            "type": "string"
          },
          "default": [],
          "description": "Flags to pass to format tool (e.g. [\"-s\"])",
          "scope": "resource"
        },
        "go.inferGopath": {
          "type": "boolean",
          "default": false,
          "description": "Infer GOPATH from the workspace root.",
          "scope": "resource"
        },
        "go.gopath": {
          "type": [
            "string",
            "null"
          ],
          "default": null,
          "description": "Specify GOPATH here to override the one that is set as environment variable. The inferred GOPATH from workspace root overrides this, if go.inferGopath is set to true.",
          "scope": "machine-overridable"
        },
        "go.toolsGopath": {
          "type": "string",
          "default": "",
          "description": "Location to install the Go tools that the extension depends on if you don't want them in your GOPATH.",
          "scope": "machine-overridable"
        },
        "go.goroot": {
          "type": [
            "string",
            "null"
          ],
          "default": null,
          "description": "Specifies the GOROOT to use when no environment variable is set.",
          "scope": "machine-overridable"
        },
        "go.testOnSave": {
          "type": "boolean",
          "default": false,
          "description": "Run 'go test' on save for current package. It is not advised to set this to `true` when you have Auto Save enabled.",
          "scope": "resource"
        },
        "go.coverOnSave": {
          "type": "boolean",
          "default": false,
          "description": "If true, runs 'go test -coverprofile' on save and shows test coverage.",
          "scope": "resource"
        },
        "go.coverOnTestPackage": {
          "type": "boolean",
          "default": true,
          "description": "If true, shows test coverage when Go: Test Package command is run."
        },
        "go.coverOnSingleTest": {
          "type": "boolean",
          "default": false,
          "description": "If true, shows test coverage when Go: Test Function at cursor command is run."
        },
        "go.coverOnSingleTestFile": {
          "type": "boolean",
          "default": false,
          "description": "If true, shows test coverage when Go: Test Single File command is run."
        },
        "go.coverMode": {
          "type": "string",
          "enum": [
            "default",
            "set",
            "count",
            "atomic"
          ],
          "default": "default",
          "description": "When generating code coverage, the value for -covermode. 'default' is the default value chosen by the 'go test' command.",
          "scope": "resource"
        },
        "go.coverShowCounts": {
          "type": "boolean",
          "default": false,
          "description": "When generating code coverage, should counts be shown as --374--",
          "scope": "resource"
        },
        "go.coverageOptions": {
          "type": "string",
          "enum": [
            "showCoveredCodeOnly",
            "showUncoveredCodeOnly",
            "showBothCoveredAndUncoveredCode"
          ],
          "default": "showBothCoveredAndUncoveredCode",
          "description": "Use these options to control whether only covered or only uncovered code or both should be highlighted after running test coverage",
          "scope": "resource"
        },
        "go.coverageDecorator": {
          "type": "object",
          "properties": {
            "type": {
              "type": "string",
              "enum": [
                "highlight",
                "gutter"
              ]
            },
            "coveredHighlightColor": {
              "type": "string",
              "description": "Color in the rgba format to use to highlight covered code."
            },
            "uncoveredHighlightColor": {
              "type": "string",
              "description": "Color in the rgba format to use to highlight uncovered code."
            },
            "coveredBorderColor": {
              "type": "string",
              "description": "Color to use for the border of covered code."
            },
            "uncoveredBorderColor": {
              "type": "string",
              "description": "Color to use for the border of uncovered code."
            },
            "coveredGutterStyle": {
              "type": "string",
              "enum": [
                "blockblue",
                "blockred",
                "blockgreen",
                "blockyellow",
                "slashred",
                "slashgreen",
                "slashblue",
                "slashyellow",
                "verticalred",
                "verticalgreen",
                "verticalblue",
                "verticalyellow"
              ],
              "description": "Gutter style to indicate covered code."
            },
            "uncoveredGutterStyle": {
              "type": "string",
              "enum": [
                "blockblue",
                "blockred",
                "blockgreen",
                "blockyellow",
                "slashred",
                "slashgreen",
                "slashblue",
                "slashyellow",
                "verticalred",
                "verticalgreen",
                "verticalblue",
                "verticalyellow"
              ],
              "description": "Gutter style to indicate covered code."
            }
          },
          "additionalProperties": false,
          "default": {
            "type": "highlight",
            "coveredHighlightColor": "rgba(64,128,128,0.5)",
            "uncoveredHighlightColor": "rgba(128,64,64,0.25)",
            "coveredBorderColor": "rgba(64,128,128,0.5)",
            "uncoveredBorderColor": "rgba(128,64,64,0.25)",
            "coveredGutterStyle": "blockblue",
            "uncoveredGutterStyle": "slashyellow"
          },
          "description": "This option lets you choose the way to display code coverage. Choose either to highlight the complete line or to show a decorator in the gutter. You can customize the colors and borders for the former and the style for the latter.",
          "scope": "resource"
        },
        "go.testTimeout": {
          "type": "string",
          "default": "30s",
          "description": "Specifies the timeout for go test in ParseDuration format.",
          "scope": "resource"
        },
        "go.testEnvVars": {
          "type": "object",
          "default": {},
          "description": "Environment variables that will passed to the process that runs the Go tests",
          "scope": "resource"
        },
        "go.testEnvFile": {
          "type": "string",
          "default": null,
          "description": "Absolute path to a file containing environment variables definitions. File contents should be of the form key=value.",
          "scope": "resource"
        },
        "go.testFlags": {
          "type": [
            "array",
            "null"
          ],
          "items": {
            "type": "string"
          },
          "default": null,
          "description": "Flags to pass to `go test`. If null, then buildFlags will be used.",
          "scope": "resource"
        },
        "go.generateTestsFlags": {
          "type": "array",
          "items": {
            "type": "string"
          },
          "default": [],
          "description": "Additional command line flags to pass to `gotests` for generating tests.",
          "scope": "resource"
        },
        "go.toolsEnvVars": {
          "type": "object",
          "default": {},
          "description": "Environment variables that will passed to the processes that run the Go tools (e.g. CGO_CFLAGS)",
          "scope": "resource"
        },
        "go.gocodeFlags": {
          "type": "array",
          "items": {
            "type": "string"
          },
          "default": [
            "-builtin",
            "-ignore-case",
            "-unimported-packages"
          ],
          "description": "Additional flags to pass to gocode. Not applicable when using the language server.",
          "scope": "resource"
        },
        "go.gocodeAutoBuild": {
          "type": "boolean",
          "default": false,
          "description": "Enable gocode's autobuild feature. Not applicable when using the language server.",
          "scope": "resource"
        },
        "go.gocodePackageLookupMode": {
          "type": "string",
          "enum": [
            "go",
            "gb",
            "bzl"
          ],
          "default": "go",
          "description": "Used to determine the Go package lookup rules for completions by gocode. Only applies when using nsf/gocode. Latest versions of the Go extension uses mdempsky/gocode by default. Not applicable when using the language server.",
          "scope": "resource"
        },
        "go.useCodeSnippetsOnFunctionSuggest": {
          "type": "boolean",
          "default": false,
          "description": "Complete functions with their parameter signature, including the variable types",
          "scope": "resource"
        },
        "go.useCodeSnippetsOnFunctionSuggestWithoutType": {
          "type": "boolean",
          "default": false,
          "description": "Complete functions with their parameter signature, excluding the variable types",
          "scope": "resource"
        },
        "go.autocompleteUnimportedPackages": {
          "type": "boolean",
          "default": false,
          "description": "Include unimported packages in auto-complete suggestions.",
          "scope": "resource"
        },
        "go.docsTool": {
          "type": "string",
          "default": "godoc",
          "description": "Pick 'godoc' or 'gogetdoc' to get documentation. Not applicable when using the language server.",
          "scope": "resource",
          "enum": [
            "godoc",
            "gogetdoc",
            "guru"
          ]
        },
        "go.useLanguageServer": {
          "type": "boolean",
          "default": false,
          "description": "Use the Go language server \"gopls\" from Google for powering language features like code navigation, completion, formatting & diagnostics."
        },
        "go.languageServerFlags": {
          "type": "array",
          "default": [],
          "description": "Flags like -rpc.trace and -logfile to be used while running the language server."
        },
        "go.languageServerExperimentalFeatures": {
          "type": "object",
          "properties": {
            "diagnostics": {
              "type": "boolean",
              "default": true,
              "description": "If true, the language server will provide build, vet errors and the extension will ignore the `buildOnSave`, `vetOnSave` settings."
            },
            "documentLink": {
              "type": "boolean",
              "default": true,
              "description": "If true, the language server will provide clickable Godoc links for import statements."
            }
          },
          "additionalProperties": false,
          "default": {
            "diagnostics": true,
            "documentLink": true
          },
          "description": "Use this setting to enable/disable experimental features from the language server."
        },
        "go.trace.server": {
          "type": "string",
          "enum": [
            "off",
            "messages",
            "verbose"
          ],
          "default": "off",
          "description": "Trace the communication between VS Code and the Go language server."
        },
        "go.logging.level": {
          "type": "string",
          "default": "error",
          "enum": [
            "off",
            "error",
            "info",
            "verbose"
          ],
          "description": "The logging level the extension logs at, defaults to 'error'",
          "scope": "machine-overridable"
        },
        "go.useGoProxyToCheckForToolUpdates": {
          "type": "boolean",
          "default": true,
          "description": "When enabled, the extension automatically checks the Go proxy if there are updates available for Go and the Go tools (at present, only gopls) it depends on and prompts the user accordingly"
        },
        "go.gotoSymbol.includeImports": {
          "type": "boolean",
          "default": false,
          "description": "If false, the import statements will be excluded while using the Go to Symbol in File feature",
          "scope": "resource"
        },
        "go.gotoSymbol.includeGoroot": {
          "type": "boolean",
          "default": false,
          "description": "If false, the standard library located at $GOROOT will be excluded while using the Go to Symbol in File feature",
          "scope": "resource"
        },
        "go.enableCodeLens": {
          "type": "object",
          "properties": {
            "references": {
              "type": "boolean",
              "default": false,
              "description": "If true, enables the references code lens. Uses guru. Recalculates when there is change to the document followed by scrolling."
            },
            "runtest": {
              "type": "boolean",
              "default": true,
              "description": "If true, enables code lens for running and debugging tests"
            }
          },
          "additionalProperties": false,
          "default": {
            "references": false,
            "runtest": true
          },
          "description": "Feature level setting to enable/disable code lens for references and run/debug tests",
          "scope": "resource"
        },
        "go.overwriteGoplsMiddleware": {
          "type": "object",
          "properties": {
            "codelens": {
              "type": "object",
              "properties": {
                "test": {
                  "type": "boolean",
                  "default": false,
                  "description": "'test' codelens will be handled by gopls if true"
                },
                "bench": {
                  "type": "boolean",
                  "default": false,
                  "description": "'benchmark' codelens will be handled by gopls if true"
                }
              }
            },
            "default": {
              "codelens": {
                "test": false,
                "bench": false
              }
            }
          },
          "scope": "resource",
          "description": "This option provides a set of flags which determine if vscode-go should intercept certain commands from gopls. These flags assume the `gopls` settings, which enable codelens from gopls, are also present."
        },
        "go.addTags": {
          "type": "object",
          "properties": {
            "promptForTags": {
              "type": "boolean",
              "default": false,
              "description": "If true, Go: Add Tags command will prompt the user to provide tags and options instead of using the configured values"
            },
            "tags": {
              "type": "string",
              "default": "json",
              "description": "Comma separated tags to be used by Go: Add Tags command"
            },
            "options": {
              "type": "string",
              "default": "json=omitempty",
              "description": "Comma separated tag=options pairs to be used by Go: Add Tags command"
            },
            "transform": {
              "type": "string",
              "enum": [
                "snakecase",
                "camelcase"
              ],
              "default": "snakecase",
              "description": "Transformation rule used by Go: Add Tags command to add tags"
            }
          },
          "additionalProperties": false,
          "default": {
            "tags": "json",
            "options": "json=omitempty",
            "promptForTags": false,
            "transform": "snakecase",
            "template": ""
          },
          "description": "Tags and options configured here will be used by the Add Tags command to add tags to struct fields. If promptForTags is true, then user will be prompted for tags and options. By default, json tags are added.",
          "scope": "resource"
        },
        "go.liveErrors": {
          "type": "object",
          "properties": {
            "enabled": {
              "type": "boolean",
              "default": false,
              "description": "If true, runs gotype on the file currently being edited and reports any semantic or syntactic errors found."
            },
            "delay": {
              "type": "number",
              "default": 500,
              "description": "The number of milliseconds to delay before execution. Resets with each keystroke."
            }
          },
          "additionalProperties": false,
          "default": {
            "enabled": false,
            "delay": 500
          },
          "description": "Use gotype on the file currently being edited and report any semantic or syntactic errors found after configured delay.",
          "scope": "resource"
        },
        "go.removeTags": {
          "type": "object",
          "properties": {
            "promptForTags": {
              "type": "boolean",
              "default": false,
              "description": "If true, Go: Remove Tags command will prompt the user to provide tags and options instead of using the configured values"
            },
            "tags": {
              "type": "string",
              "default": "json",
              "description": "Comma separated tags to be used by Go: Remove Tags command"
            },
            "options": {
              "type": "string",
              "default": "json=omitempty",
              "description": "Comma separated tag=options pairs to be used by Go: Remove Tags command"
            }
          },
          "additionalProperties": false,
          "default": {
            "tags": "",
            "options": "",
            "promptForTags": false
          },
          "description": "Tags and options configured here will be used by the Remove Tags command to remove tags to struct fields. If promptForTags is true, then user will be prompted for tags and options. By default, all tags and options will be removed.",
          "scope": "resource"
        },
        "go.playground": {
          "type": "object",
          "properties": {
            "openbrowser": {
              "type": "boolean",
              "default": true,
              "description": "Whether to open the created Go Playground in the default browser"
            },
            "share": {
              "type": "boolean",
              "default": true,
              "description": "Whether to make the created Go Playground shareable"
            },
            "run": {
              "type": "boolean",
              "default": true,
              "description": "Whether to run the created Go Playground after creation"
            }
          },
          "description": "The flags configured here will be passed through to command `goplay`",
          "additionalProperties": false,
          "default": {
            "openbrowser": true,
            "share": true,
            "run": true
          }
        },
        "go.editorContextMenuCommands": {
          "type": "object",
          "properties": {
            "toggleTestFile": {
              "type": "boolean",
              "default": true,
              "description": "If true, adds command to toggle between a Go file and its test file to the editor context menu"
            },
            "addTags": {
              "type": "boolean",
              "default": true,
              "description": "If true, adds command to add configured tags from struct fields to the editor context menu"
            },
            "removeTags": {
              "type": "boolean",
              "default": true,
              "description": "If true, adds command to remove configured tags from struct fields to the editor context menu"
            },
            "fillStruct": {
              "type": "boolean",
              "default": true,
              "description": "If true, adds command to fill struct literal with default values to the editor context menu"
            },
            "testAtCursor": {
              "type": "boolean",
              "default": true,
              "description": "If true, adds command to run the test under the cursor to the editor context menu"
            },
            "testFile": {
              "type": "boolean",
              "default": true,
              "description": "If true, adds command to run all tests in the current file to the editor context menu"
            },
            "testPackage": {
              "type": "boolean",
              "default": true,
              "description": "If true, adds command to run all tests in the current package to the editor context menu"
            },
            "generateTestForFunction": {
              "type": "boolean",
              "default": true,
              "description": "If true, adds command to generate unit tests for function under the cursor to the editor context menu"
            },
            "generateTestForFile": {
              "type": "boolean",
              "default": true,
              "description": "If true, adds command to generate unit tests for current file to the editor context menu"
            },
            "generateTestForPackage": {
              "type": "boolean",
              "default": true,
              "description": "If true, adds command to generate unit tests for currnt package to the editor context menu"
            },
            "addImport": {
              "type": "boolean",
              "default": true,
              "description": "If true, adds command to import a package to the editor context menu"
            },
            "testCoverage": {
              "type": "boolean",
              "default": true,
              "description": "If true, adds command to run test coverage to the editor context menu"
            },
            "playground": {
              "type": "boolean",
              "default": true,
              "description": "If true, adds command to upload the current file or selection to the Go Playground"
            },
            "debugTestAtCursor": {
              "type": "boolean",
              "default": true,
              "description": "If true, adds command to debug the test under the cursor to the editor context menu"
            }
          },
          "additionalProperties": false,
          "default": {
            "toggleTestFile": true,
            "addTags": true,
            "removeTags": false,
            "testAtCursor": true,
            "testFile": false,
            "testPackage": false,
            "generateTestForFunction": true,
            "generateTestForFile": false,
            "generateTestForPackage": false,
            "addImport": true,
            "testCoverage": true,
            "playground": true,
            "debugTestAtCursor": true
          },
          "description": "Experimental Feature: Enable/Disable entries from the context menu in the editor.",
          "scope": "resource"
        },
        "go.gotoSymbol.ignoreFolders": {
          "type": "array",
          "items": {
            "type": "string"
          },
          "default": [],
          "description": "Folder names (not paths) to ignore while using Go to Symbol in Workspace feature",
          "scope": "resource"
        },
        "go.delveConfig": {
          "type": "object",
          "properties": {
            "dlvLoadConfig": {
              "type": "object",
              "properties": {
                "followPointers": {
                  "type": "boolean",
                  "description": "FollowPointers requests pointers to be automatically dereferenced",
                  "default": true
                },
                "maxVariableRecurse": {
                  "type": "number",
                  "description": "MaxVariableRecurse is how far to recurse when evaluating nested types",
                  "default": 1
                },
                "maxStringLen": {
                  "type": "number",
                  "description": "MaxStringLen is the maximum number of bytes read from a string",
                  "default": 64
                },
                "maxArrayValues": {
                  "type": "number",
                  "description": "MaxArrayValues is the maximum number of elements read from an array, a slice or a map",
                  "default": 64
                },
                "maxStructFields": {
                  "type": "number",
                  "description": "MaxStructFields is the maximum number of fields read from a struct, -1 will read all fields",
                  "default": -1
                }
              },
              "description": "LoadConfig describes to delve, how to load values from target's memory",
              "default": {
                "followPointers": true,
                "maxVariableRecurse": 1,
                "maxStringLen": 64,
                "maxArrayValues": 64,
                "maxStructFields": -1
              }
            },
            "apiVersion": {
              "type": "number",
              "enum": [
                1,
                2
              ],
              "description": "Delve Api Version to use. Default value is 2.",
              "default": 2
            },
            "showGlobalVariables": {
              "type": "boolean",
              "description": "Boolean value to indicate whether global package variables should be shown in the variables pane or not.",
              "default": false
            }
          },
          "default": {
            "dlvLoadConfig": {
              "followPointers": true,
              "maxVariableRecurse": 1,
              "maxStringLen": 64,
              "maxArrayValues": 64,
              "maxStructFields": -1
            },
            "apiVersion": 2,
            "showGlobalVariables": false
          },
          "description": "Delve settings that applies to all debugging sessions. Debug configuration in the launch.json file will override these values.",
          "scope": "resource"
        },
        "go.alternateTools": {
          "type": "object",
          "default": {},
          "description": "Alternate tools or alternate paths for the same tools used by the Go extension. Provide either absolute path or the name of the binary in GOPATH/bin, GOROOT/bin or PATH. Useful when you want to use wrapper script for the Go tools or versioned tools from https://gopkg.in.",
          "scope": "resource",
          "properties": {
            "go": {
              "type": "string",
              "default": "go",
              "description": "Alternate tool to use instead of the go binary or alternate path to use for the go binary."
            },
            "gocode": {
              "type": "string",
              "default": "gocode",
              "description": "Alternate tool to use instead of the gocode binary or alternate path to use for the gocode binary."
            },
            "gopkgs": {
              "type": "string",
              "default": "gopkgs",
              "description": "Alternate tool to use instead of the gopkgs binary or alternate path to use for the gopkgs binary."
            },
            "gopls": {
              "type": "string",
              "default": "gopls",
              "description": "Alternate tool to use instead of the gopls binary or alternate path to use for the gopls binary."
            },
            "go-outline": {
              "type": "string",
              "default": "go-outline",
              "description": "Alternate tool to use instead of the go-outline binary or alternate path to use for the go-outline binary."
            },
            "guru": {
              "type": "string",
              "default": "guru",
              "description": "Alternate tool to use instead of the guru binary or alternate path to use for the guru binary."
            }
          },
          "additionalProperties": true
        }
      }
    },
    "menus": {
      "editor/context": [
        {
          "when": "editorTextFocus && config.go.editorContextMenuCommands.toggleTestFile && resourceLangId == go",
          "command": "go.toggle.test.file",
          "group": "Go group 1"
        },
        {
          "when": "editorTextFocus && config.go.editorContextMenuCommands.addTags && resourceLangId == go",
          "command": "go.add.tags",
          "group": "Go group 1"
        },
        {
          "when": "editorTextFocus && config.go.editorContextMenuCommands.removeTags && resourceLangId == go",
          "command": "go.remove.tags",
          "group": "Go group 1"
        },
        {
          "when": "editorTextFocus && config.go.editorContextMenuCommands.fillStruct && resourceLangId == go",
          "command": "go.fill.struct",
          "group": "Go group 1"
        },
        {
          "when": "editorTextFocus && config.go.editorContextMenuCommands.testAtCursor && resourceLangId == go && !config.editor.codeLens",
          "command": "go.test.cursor",
          "group": "Go group 1"
        },
        {
          "when": "editorTextFocus && config.go.editorContextMenuCommands.benchmarkAtCursor && resourceLangId == go && !config.editor.codeLens",
          "command": "go.benchmark.cursor",
          "group": "Go group 1"
        },
        {
          "when": "editorTextFocus && config.go.editorContextMenuCommands.debugTestAtCursor && resourceLangId == go && !config.editor.codeLens",
          "command": "go.debug.cursor",
          "group": "Go group 1"
        },
        {
          "when": "editorTextFocus && config.go.editorContextMenuCommands.testFile && resourceLangId == go",
          "command": "go.test.file",
          "group": "Go group 1"
        },
        {
          "when": "editorTextFocus && config.go.editorContextMenuCommands.testPackage && resourceLangId == go",
          "command": "go.test.package",
          "group": "Go group 1"
        },
        {
          "when": "editorTextFocus && config.go.editorContextMenuCommands.generateTestForFunction && resourceLangId == go",
          "command": "go.test.generate.function",
          "group": "Go group 1"
        },
        {
          "when": "editorTextFocus && config.go.editorContextMenuCommands.generateTestForFile && resourceLangId == go",
          "command": "go.test.generate.file",
          "group": "Go group 1"
        },
        {
          "when": "editorTextFocus && config.go.editorContextMenuCommands.generateTestForPackage && resourceLangId == go",
          "command": "go.test.generate.package",
          "group": "Go group 1"
        },
        {
          "when": "editorTextFocus && config.go.editorContextMenuCommands.addImport && resourceLangId == go",
          "command": "go.import.add",
          "group": "Go group 1"
        },
        {
          "when": "editorTextFocus && config.go.editorContextMenuCommands.testCoverage && resourceLangId == go",
          "command": "go.test.coverage",
          "group": "Go group 1"
        },
        {
          "when": "editorTextFocus && resourceLangId == go",
          "command": "go.show.commands",
          "group": "Go group 2"
        }
      ]
    }
  }
}<|MERGE_RESOLUTION|>--- conflicted
+++ resolved
@@ -1,11 +1,7 @@
 {
   "name": "go",
   "displayName": "Go",
-<<<<<<< HEAD
-  "version": "0.18.1",
-=======
-  "version": "0.19.0-dev",
->>>>>>> 2f0623c7
+  "version": "0.19.0",
   "publisher": "golang",
   "description": "Rich Go language support for Visual Studio Code",
   "author": {
