name: Build Release
on:
  workflow_dispatch:
    inputs:
      release_version:
        description: 'Extension release version'
        required: true
        default: '1.0.0'

jobs:
  release:
    runs-on: ubuntu-latest
    steps:
      - name: Checkout
        uses: actions/checkout@v3

      - name: Setup Node
        uses: actions/setup-node@v3
        with:
          node-version: '18'
          cache: 'npm'

      - name: Stamp Version
        run: |
          cat package.json | jq --arg VER "${{ github.event.inputs.release_version }}" '.version=$VER' > /tmp/package.json 
          cp /tmp/package.json ./package.json
          npm ci
          npm run vscode:prepublish

<<<<<<< HEAD
      - name: Package
        uses: lannonbr/vsce-action@0f3391ee0477b08fae949eb0a875e91e6d20b075
        with:
          args: "package"
=======
      - name: package extension
        run: npx vsce package -o "./go-${{ env.EXT_VERSION }}.vsix"
>>>>>>> c3282189

      - name: Upload
        uses: actions/upload-artifact@v3
        with:
<<<<<<< HEAD
          name: go-${{ github.event.inputs.release_version }}-zen.vsix
          path: ./go-${{ github.event.inputs.release_version }}.vsix
          if-no-files-found: error
=======
          upload_url: ${{ steps.create_release.outputs.upload_url }}
          asset_path: ./go-${{ env.EXT_VERSION }}.vsix
          asset_name: go-${{ env.EXT_VERSION }}.vsix
          asset_content_type: application/zip

      - name: publish
        if: env.EXT_ISPREVIEW != 1 && github.repository == 'golang/vscode-go'
        run: npx vsce publish -i "./go-${{ env.EXT_VERSION }}.vsix" -p "${{ secrets.VSCE_TOKEN }}"

# TODO: check if the commit is in green state. (test-long.yml results)
>>>>>>> c3282189
<|MERGE_RESOLUTION|>--- conflicted
+++ resolved
@@ -27,32 +27,27 @@
           npm ci
           npm run vscode:prepublish
 
-<<<<<<< HEAD
-      - name: Package
-        uses: lannonbr/vsce-action@0f3391ee0477b08fae949eb0a875e91e6d20b075
-        with:
-          args: "package"
-=======
-      - name: package extension
+      - name: Package extension
         run: npx vsce package -o "./go-${{ env.EXT_VERSION }}.vsix"
->>>>>>> c3282189
 
       - name: Upload
         uses: actions/upload-artifact@v3
         with:
-<<<<<<< HEAD
-          name: go-${{ github.event.inputs.release_version }}-zen.vsix
-          path: ./go-${{ github.event.inputs.release_version }}.vsix
-          if-no-files-found: error
-=======
+          tag_name: ${{ github.ref }}
+          release_name: Release ${{ env.EXT_VERSION }}
+          draft: false
+          prerelease: ${{env.EXT_ISPREVIEW == 1}}
+
+      - name: Upload release asset
+        uses: actions/upload-release-asset@v1
+        env:
+          GITHUB_TOKEN: ${{ secrets.GITHUB_TOKEN }}
+        with:
           upload_url: ${{ steps.create_release.outputs.upload_url }}
           asset_path: ./go-${{ env.EXT_VERSION }}.vsix
           asset_name: go-${{ env.EXT_VERSION }}.vsix
           asset_content_type: application/zip
 
-      - name: publish
+      - name: Publish
         if: env.EXT_ISPREVIEW != 1 && github.repository == 'golang/vscode-go'
         run: npx vsce publish -i "./go-${{ env.EXT_VERSION }}.vsix" -p "${{ secrets.VSCE_TOKEN }}"
-
-# TODO: check if the commit is in green state. (test-long.yml results)
->>>>>>> c3282189
