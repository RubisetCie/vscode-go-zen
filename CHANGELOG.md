--- conflicted
+++ resolved
@@ -1,5 +1,3 @@
-<<<<<<< HEAD
-=======
 ## v0.21.0 - 20th Jan, 2021
  
 > 📣 &nbsp;&nbsp;Announcement:
@@ -22,7 +20,6 @@
 
 Thank you for your contribution, @hyangah, @suzmue, @pjweinbgo, @stamblerre!
 
->>>>>>> fd5d5587
 ## v0.20.2 - 8th Jan, 2021
 
 ### Enhancement
@@ -37,13 +34,6 @@
 
 A list of all issues and changes can be found in the [v0.20.0 milestone](https://github.com/golang/vscode-go/milestone/18?closed=1).
 
-<<<<<<< HEAD
-> 📣 &nbsp;&nbsp;Announcement: We plan to enable the language server, `gopls`, by default early next year. ([Issue 1037](https://github.com/golang/vscode-go/issues/1037))
->
-> Please test and provide us your feedback on the `#vscode-dev` [Gophers Slack](https://gophers.slack.com/) channel.
-
-=======
->>>>>>> fd5d5587
 ### Enhancements
 - Debugging
     - The new `substitutePath` config property allows users to translate their symlinked directories to the actual paths, and
