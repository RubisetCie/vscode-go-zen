module github.com/golang/vscode-go

go 1.23.1

<<<<<<< HEAD
require (
	golang.org/x/mod v0.14.0 // indirect
	golang.org/x/sys v0.16.0 // indirect
)
=======
require golang.org/x/telemetry v0.0.0-20241004145657-5eebfecbdf1f

require github.com/google/pprof v0.0.0-20240727154555-813a5fbdbec8

require golang.org/x/sys v0.26.0 // indirect
>>>>>>> 3e4432be
<|MERGE_RESOLUTION|>--- conflicted
+++ resolved
@@ -2,15 +2,6 @@
 
 go 1.23.1
 
-<<<<<<< HEAD
-require (
-	golang.org/x/mod v0.14.0 // indirect
-	golang.org/x/sys v0.16.0 // indirect
-)
-=======
-require golang.org/x/telemetry v0.0.0-20241004145657-5eebfecbdf1f
-
 require github.com/google/pprof v0.0.0-20240727154555-813a5fbdbec8
 
-require golang.org/x/sys v0.26.0 // indirect
->>>>>>> 3e4432be
+require golang.org/x/sys v0.26.0 // indirect